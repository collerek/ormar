repos:
  - repo: https://github.com/psf/black
    rev: 21.12b0
    hooks:
      - id: black
<<<<<<< HEAD
        exclude: docs_src/
#  - repo: https://github.com/pycqa/flake8
#    rev: 3.9.2
#    hooks:
#      - id: flake8
#        args: [ '--max-line-length=88' ]
#  - repo: https://github.com/pre-commit/mirrors-mypy
#    rev: v0.910
#    hooks:
#      - id: mypy
#        args: [--no-strict-optional, --ignore-missing-imports]
#        additional_dependencies: [
#            types-ujson>=0.1.1,
#            types-PyMySQL>=1.0.2,
#            types-ipaddress>=1.0.0,
#            types-enum34>=1.1.0,
#            types-cryptography>=3.3.5,
#            types-orjson>=3.6.0,
#            types-aiofiles>=0.1.9,
#            types-pkg-resources>=0.1.3,
#            types-requests>=2.25.9,
#            types-toml>=0.10.0,
#            pydantic>=1.8.2
#        ]
=======
        exclude: ^(docs_src/|examples/)
  - repo: https://github.com/pycqa/flake8
    rev: 3.9.2
    hooks:
      - id: flake8
        exclude: ^(docs_src/|examples/|tests/)
        args: [ '--max-line-length=88' ]
  - repo: https://github.com/pre-commit/mirrors-mypy
    rev: v0.910
    hooks:
      - id: mypy
        exclude: ^(docs_src/|examples/)
        args: [--no-strict-optional, --ignore-missing-imports]
        additional_dependencies: [
            types-ujson>=0.1.1,
            types-PyMySQL>=1.0.2,
            types-ipaddress>=1.0.0,
            types-enum34>=1.1.0,
            types-cryptography>=3.3.5,
            types-orjson>=3.6.0,
            types-aiofiles>=0.1.9,
            types-pkg-resources>=0.1.3,
            types-requests>=2.25.9,
            types-toml>=0.10.0,
            pydantic>=1.8.2
        ]
>>>>>>> 4ed267e5
<|MERGE_RESOLUTION|>--- conflicted
+++ resolved
@@ -3,17 +3,18 @@
     rev: 21.12b0
     hooks:
       - id: black
-<<<<<<< HEAD
-        exclude: docs_src/
+        exclude: ^(docs_src/|examples/)
 #  - repo: https://github.com/pycqa/flake8
 #    rev: 3.9.2
 #    hooks:
 #      - id: flake8
+#        exclude: ^(docs_src/|examples/|tests/)
 #        args: [ '--max-line-length=88' ]
 #  - repo: https://github.com/pre-commit/mirrors-mypy
 #    rev: v0.910
 #    hooks:
 #      - id: mypy
+#        exclude: ^(docs_src/|examples/)
 #        args: [--no-strict-optional, --ignore-missing-imports]
 #        additional_dependencies: [
 #            types-ujson>=0.1.1,
@@ -27,32 +28,4 @@
 #            types-requests>=2.25.9,
 #            types-toml>=0.10.0,
 #            pydantic>=1.8.2
-#        ]
-=======
-        exclude: ^(docs_src/|examples/)
-  - repo: https://github.com/pycqa/flake8
-    rev: 3.9.2
-    hooks:
-      - id: flake8
-        exclude: ^(docs_src/|examples/|tests/)
-        args: [ '--max-line-length=88' ]
-  - repo: https://github.com/pre-commit/mirrors-mypy
-    rev: v0.910
-    hooks:
-      - id: mypy
-        exclude: ^(docs_src/|examples/)
-        args: [--no-strict-optional, --ignore-missing-imports]
-        additional_dependencies: [
-            types-ujson>=0.1.1,
-            types-PyMySQL>=1.0.2,
-            types-ipaddress>=1.0.0,
-            types-enum34>=1.1.0,
-            types-cryptography>=3.3.5,
-            types-orjson>=3.6.0,
-            types-aiofiles>=0.1.9,
-            types-pkg-resources>=0.1.3,
-            types-requests>=2.25.9,
-            types-toml>=0.10.0,
-            pydantic>=1.8.2
-        ]
->>>>>>> 4ed267e5
+#        ]