import base64
import sys
import warnings
from typing import (
    AbstractSet,
    Any,
    Callable,
    Dict,
    List,
    Mapping,
    MutableSequence,
    Optional,
    Set,
    TYPE_CHECKING,
    Tuple,
    Type,
    TypeVar,
    Union,
    cast,
)

import databases
import pydantic
import sqlalchemy
from ormar.models.utils import Extra
from pydantic import BaseModel

try:
    import orjson as json
except ImportError:  # pragma: no cover
    import json  # type: ignore


import ormar  # noqa I100
from ormar.exceptions import ModelError, ModelPersistenceError
from ormar.fields import BaseField
from ormar.fields.foreign_key import ForeignKeyField
from ormar.models.helpers import register_relation_in_alias_manager
from ormar.models.helpers.relations import (
    expand_reverse_relationship,
    process_compound_foreign_keys,
)
from ormar.models.helpers.sqlalchemy import (
    populate_meta_sqlalchemy_table_if_required,
    remove_null_column_to_compound_models_fk,
    update_column_definition,
)
from ormar.models.metaclass import ModelMeta, ModelMetaclass
from ormar.models.modelproxy import ModelTableProxy
from ormar.queryset.utils import translate_list_to_dict
from ormar.relations.alias_manager import AliasManager
from ormar.relations.relation_manager import RelationsManager

if TYPE_CHECKING:  # pragma no cover
    from ormar.models import Model
    from ormar.signals import SignalEmitter

    T = TypeVar("T", bound="NewBaseModel")

    IntStr = Union[int, str]
    DictStrAny = Dict[str, Any]
    SetStr = Set[str]
    AbstractSetIntStr = AbstractSet[IntStr]
    MappingIntStrAny = Mapping[IntStr, Any]


class NewBaseModel(pydantic.BaseModel, ModelTableProxy, metaclass=ModelMetaclass):
    """
    Main base class of ormar Model.
    Inherits from pydantic BaseModel and has all mixins combined in ModelTableProxy.
    Constructed with ModelMetaclass which in turn also inherits pydantic metaclass.

    Abstracts away all internals and helper functions, so final Model class has only
    the logic concerned with database connection and data persistance.
    """

    __slots__ = ("_orm_id", "_orm_saved", "_orm", "_pk_column", "__pk_only__")

    if TYPE_CHECKING:  # pragma no cover
        pk: Any
        __model_fields__: Dict[str, BaseField]
        __table__: sqlalchemy.Table
        __fields__: Dict[str, pydantic.fields.ModelField]
        __pydantic_model__: Type[BaseModel]
        __pkname__: str
        __tablename__: str
        __metadata__: sqlalchemy.MetaData
        __database__: databases.Database
        __relation_map__: Optional[List[str]]
        _orm_relationship_manager: AliasManager
        _orm: RelationsManager
        _orm_id: int
        _orm_saved: bool
        _related_names: Optional[Set]
        _through_names: Optional[Set]
        _related_names_hash: str
        _choices_fields: Set
        _pydantic_fields: Set
        _quick_access_fields: Set
        _json_fields: Set
        _bytes_fields: Set
        Meta: ModelMeta

    # noinspection PyMissingConstructor
    def __init__(self, *args: Any, **kwargs: Any) -> None:  # type: ignore
        """
        Initializer that creates a new ormar Model that is also pydantic Model at the
        same time.

        Passed keyword arguments can be only field names and their corresponding values
        as those will be passed to pydantic validation that will complain if extra
        params are passed.

        If relations are defined each relation is expanded and children models are also
        initialized and validated. Relation from both sides is registered so you can
        access related models from both sides.

        Json fields are automatically loaded/dumped if needed.

        Models marked as abstract=True in internal Meta class cannot be initialized.

        Accepts also special __pk_only__ flag that indicates that Model is constructed
        only with primary key value (so no other fields, it's a child model on other
        Model), that causes skipping the validation, that's the only case when the
        validation can be skipped.

        Accepts also special __excluded__ parameter that contains a set of fields that
        should be explicitly set to None, as otherwise pydantic will try to populate
        them with their default values if default is set.

        :raises ModelError: if abstract model is initialized, model has ForwardRefs
         that has not been updated or unknown field is passed
        :param args: ignored args
        :type args: Any
        :param kwargs: keyword arguments - all fields values and some special params
        :type kwargs: Any
        """
        self._verify_model_can_be_initialized()
        self._initialize_internal_attributes()

        pk_only = kwargs.pop("__pk_only__", False)
        object.__setattr__(self, "__pk_only__", pk_only)

        new_kwargs, through_tmp_dict, excluded = self._process_kwargs(kwargs)
        self._check_denied_fields(kwargs=new_kwargs, excluded=excluded)

        if not pk_only:
            values, fields_set, validation_error = pydantic.validate_model(
                self, new_kwargs  # type: ignore
            )
            if validation_error:
                raise validation_error
        else:
            fields_set = {*self.__class__.pk_names_list}
            values = new_kwargs

        object.__setattr__(self, "__dict__", values)
        object.__setattr__(self, "__fields_set__", fields_set)

        # add back through fields
        new_kwargs.update(through_tmp_dict)
        model_fields = object.__getattribute__(self, "Meta").model_fields
        # register the columns models after initialization
        for related in self.extract_related_names().union(self.extract_through_names()):
            model_fields[related].expand_relationship(
                new_kwargs.get(related), self, to_register=True
            )

        if hasattr(self, "_init_private_attributes"):
            # introduced in pydantic 1.7
            self._init_private_attributes()

    def __setattr__(self, name: str, value: Any) -> None:  # noqa CCR001
        """
        Overwrites setattr in pydantic parent as otherwise descriptors are not called.

        :param name: name of the attribute to set
        :type name: str
        :param value: value of the attribute to set
        :type value: Any
        :return: None
        :rtype: None
        """
        if hasattr(self.__class__, name):
            object.__setattr__(self, name, value)
        else:
            # let pydantic handle errors for unknown fields
            super().__setattr__(name, value)

    def __getattr__(self, item: str) -> Any:
        """
        Used only to silence mypy errors for Through models and reverse relations.
        Not used in real life as in practice calls are intercepted
        by RelationDescriptors

        :param item: name of attribute
        :type item: str
        :return: Any
        :rtype: Any
        """
        return super().__getattribute__(item)

    def _internal_set(self, name: str, value: Any) -> None:
        """
        Delegates call to pydantic.

        :param name: name of param
        :type name: str
        :param value: value to set
        :type value: Any
        """
        super().__setattr__(name, value)

    def _verify_model_can_be_initialized(self) -> None:
        """
        Raises exception if model is abstract or has ForwardRefs in relation fields.

        :return: None
        :rtype: None
        """
        if self.Meta.abstract:
            raise ModelError(f"You cannot initialize abstract model {self.get_name()}")
        if self.Meta.requires_ref_update:
            raise ModelError(
                f"Model {self.get_name()} has not updated "
                f"ForwardRefs. \nBefore using the model you "
                f"need to call update_forward_refs()."
            )

<<<<<<< HEAD
    def _process_kwargs(self, kwargs: Dict) -> Tuple[Dict, Dict, Set]:
=======
    def _process_kwargs(self, kwargs: Dict) -> Tuple[Dict, Dict]:  # noqa: CCR001
>>>>>>> 5e946f51
        """
        Initializes nested models.

        Removes property_fields

        Checks if field is in the model fields or pydatnic fields.

        Nullifies fields that should be excluded.

        Extracts through models from kwargs into temporary dict.

        :param kwargs: passed to init keyword arguments
        :type kwargs: Dict
        :return: modified kwargs
        :rtype: Tuple[Dict, Dict]
        """
        property_fields = self.Meta.property_fields
        model_fields = self.Meta.model_fields
        pydantic_fields = set(self.__fields__.keys())

        # remove property fields
        for prop_filed in property_fields:
            kwargs.pop(prop_filed, None)

        excluded: Set[str] = kwargs.pop("__excluded__", set())
        if "pk" in kwargs:
            self._replace_pk_alias_with_actual_pk_fields_value(kwargs=kwargs)

        # extract through fields
        through_tmp_dict = dict()
        for field_name in self.extract_through_names():
            through_tmp_dict[field_name] = kwargs.pop(field_name, None)

        kwargs = self._remove_extra_parameters_if_they_should_be_ignored(
            kwargs=kwargs, model_fields=model_fields, pydantic_fields=pydantic_fields
        )
        try:
            new_kwargs: Dict[str, Any] = {
                k: self._convert_to_bytes(
                    k,
                    self._convert_json(
                        k,
                        model_fields[k].expand_relationship(v, self, to_register=False)
                        if k in model_fields
                        else (v if k in pydantic_fields else model_fields[k]),
                    ),
                )
                for k, v in kwargs.items()
            }
        except KeyError as e:
            raise ModelError(
                f"Unknown field '{e.args[0]}' for model {self.get_name(lower=False)}"
            )

        # explicitly set None to excluded fields
        # as pydantic populates them with default if set
        for field_to_nullify in excluded:
            new_kwargs[field_to_nullify] = None

        return new_kwargs, through_tmp_dict, excluded

    def _replace_pk_alias_with_actual_pk_fields_value(self, kwargs: Dict) -> None:
        value = kwargs.pop("pk")
        if self.__class__.has_pk_constraint:
            for key, target_value in value.items():
                name = self.get_column_name_from_alias(key)
                model_field = self.Meta.model_fields[name]
                if model_field.is_compound:
                    target_value = self._extract_compound_field_values_from_kwargs(
                        model_field=cast("ForeignKeyField", model_field), value=value
                    )
                kwargs[name] = target_value
        else:
            kwargs[self.Meta.pkname] = value

    def _extract_compound_field_values_from_kwargs(
        self, model_field: "ForeignKeyField", value: Dict
    ) -> Dict:
        reversed_names = cast(Dict[str, str], model_field.get_reversed_names())
        related_dict: Dict[str, Any] = {}
        for name, pk_name in reversed_names.items():
            related_dict[model_field.to.get_column_name_from_alias(pk_name)] = value[
                name
            ]
        related_dict["__pk_only__"] = True
        return related_dict

    def _remove_extra_parameters_if_they_should_be_ignored(
        self, kwargs: Dict, model_fields: Dict, pydantic_fields: Set
    ) -> Dict:
        """
        Removes the extra fields from kwargs if they should be ignored.

        :param kwargs: passed arguments
        :type kwargs: Dict
        :param model_fields: dictionary of model fields
        :type model_fields: Dict
        :param pydantic_fields: set of pydantic fields names
        :type pydantic_fields: Set
        :return: dict without extra fields
        :rtype: Dict
        """
        if self.Meta.extra == Extra.ignore:
            kwargs = {
                k: v
                for k, v in kwargs.items()
                if k in model_fields or k in pydantic_fields
            }
        return kwargs

    def _initialize_internal_attributes(self) -> None:
        """
        Initializes internal attributes during __init__()
        :rtype: None
        """
        # object.__setattr__(self, "_orm_id", uuid.uuid4().hex)
        object.__setattr__(self, "_orm_saved", False)
        object.__setattr__(self, "_pk_column", None)
        object.__setattr__(
            self,
            "_orm",
            RelationsManager(
                related_fields=self.extract_related_fields(), owner=cast("Model", self)
            ),
        )

    def _check_denied_fields(self, kwargs: Dict, excluded: Set) -> None:
        for field_name in self.Meta.denied_fields:
            if field_name in kwargs:
                if field_name in excluded:
                    kwargs.pop(field_name, None)
                else:
                    raise ormar.ModelError(
                        f"You cannot set field {field_name} directly."
                    )

    def __eq__(self, other: object) -> bool:
        """
        Compares other model to this model. when == is called.
        :param other: other model to compare
        :type other: object
        :return: result of comparison
        :rtype: bool
        """
        if isinstance(other, NewBaseModel):
            return self.__same__(other)
        return super().__eq__(other)  # pragma no cover

    def __same__(self, other: "NewBaseModel") -> bool:
        """
        Used by __eq__, compares other model to this model.
        Compares:
        * _orm_ids,
        * primary key values if it's set
        * dictionary of own fields (excluding relations)
        :param other: model to compare to
        :type other: NewBaseModel
        :return: result of comparison
        :rtype: bool
        """
        return (
            # self._orm_id == other._orm_id
            (self.pk == other.pk and self.pk is not None)
            or (
                (self.pk is None and other.pk is None)
                and {
                    k: v
                    for k, v in self.__dict__.items()
                    if k not in self.extract_related_names()
                }
                == {
                    k: v
                    for k, v in other.__dict__.items()
                    if k not in other.extract_related_names()
                }
            )
        )

    @classmethod
    def get_name(cls, lower: bool = True) -> str:
        """
        Returns name of the Model class, by default lowercase.

        :param lower: flag if name should be set to lowercase
        :type lower: bool
        :return: name of the model
        :rtype: str
        """
        name = cls.__name__
        if lower:
            name = name.lower()
        return name

    @property
    def saved(self) -> bool:
        """Saved status of the model. Changed by setattr and loading from db"""
        return self._orm_saved

    @property
    def signals(self) -> "SignalEmitter":
        """Exposes signals from model Meta"""
        return self.Meta.signals

    @classmethod
    def db_backend_name(cls) -> str:
        """Shortcut to database dialect,
        cause some dialect require different treatment"""
        return cls.Meta.database._backend._dialect.name

    def remove(self, parent: "Model", name: str) -> None:
        """Removes child from relation with given name in RelationshipManager"""
        self._orm.remove_parent(self, parent, name)

    def set_save_status(self, status: bool) -> None:
        """Sets value of the save status"""
        object.__setattr__(self, "_orm_saved", status)

    @classmethod
    def get_properties(
        cls, include: Union[Set, Dict, None], exclude: Union[Set, Dict, None]
    ) -> Set[str]:
        """
        Returns a set of names of functions/fields decorated with
        @property_field decorator.

        They are added to dictionary when called directly and therefore also are
        present in fastapi responses.

        :param include: fields to include
        :type include: Union[Set, Dict, None]
        :param exclude: fields to exclude
        :type exclude: Union[Set, Dict, None]
        :return: set of property fields names
        :rtype: Set[str]
        """

        props = cls.Meta.property_fields
        if include:
            props = {prop for prop in props if prop in include}
        if exclude:
            props = {prop for prop in props if prop not in exclude}
        return props

    @classmethod
    def update_forward_refs(cls, **localns: Any) -> None:
        """
        Processes fields that are ForwardRef and need to be evaluated into actual
        models.

        Expands relationships, register relation in alias manager and substitutes
        sqlalchemy columns with new ones with proper column type (null before).

        Populates Meta table of the Model which is left empty before.

        Sets self_reference flag on models that links to themselves.

        Calls the pydantic method to evaluate pydantic fields.

        :param localns: local namespace
        :type localns: Any
        :return: None
        :rtype: None
        """
        globalns = sys.modules[cls.__module__].__dict__.copy()
        globalns.setdefault(cls.__name__, cls)
        fields_to_check = cls.Meta.model_fields.copy()
        for field in fields_to_check.values():
            if field.has_unresolved_forward_refs():
                field = cast(ForeignKeyField, field)
                field.evaluate_forward_ref(globalns=globalns, localns=localns)
                field.set_self_reference_flag()
                if field.is_multi and not field.through:
                    field = cast(ormar.ManyToManyField, field)
                    field.create_default_through_model()
                if field.is_compound:
                    process_compound_foreign_keys(cast(Type["Model"], cls))
                expand_reverse_relationship(model_field=field)
                register_relation_in_alias_manager(field=field)
                update_column_definition(model=cls, field=field)
        remove_null_column_to_compound_models_fk(model=cls)
        populate_meta_sqlalchemy_table_if_required(meta=cls.Meta)
        super().update_forward_refs(**localns)
        cls.Meta.requires_ref_update = False

    @staticmethod
    def _get_not_excluded_fields(
        fields: Union[List, Set], include: Optional[Dict], exclude: Optional[Dict]
    ) -> List:
        """
        Returns related field names applying on them include and exclude set.

        :param include: fields to include
        :type include: Union[Set, Dict, None]
        :param exclude: fields to exclude
        :type exclude: Union[Set, Dict, None]
        :return:
        :rtype: List of fields with relations that is not excluded
        """
        fields = [*fields] if not isinstance(fields, list) else fields
        if include:
            fields = [field for field in fields if field in include]
        if exclude:
            fields = [
                field
                for field in fields
                if field not in exclude
                or (
                    exclude.get(field) is not Ellipsis
                    and exclude.get(field) != {"__all__"}
                )
            ]
        return fields

    @staticmethod
    def _extract_nested_models_from_list(
        relation_map: Dict,
        models: MutableSequence,
        include: Union[Set, Dict, None],
        exclude: Union[Set, Dict, None],
        exclude_primary_keys: bool,
        exclude_through_models: bool,
    ) -> List:
        """
        Converts list of models into list of dictionaries.

        :param models: List of models
        :type models: List
        :param include: fields to include
        :type include: Union[Set, Dict, None]
        :param exclude: fields to exclude
        :type exclude: Union[Set, Dict, None]
        :return: list of models converted to dictionaries
        :rtype: List[Dict]
        """
        result = []
        for model in models:
            try:
                result.append(
                    model.dict(
                        relation_map=relation_map,
                        include=include,
                        exclude=exclude,
                        exclude_primary_keys=exclude_primary_keys,
                        exclude_through_models=exclude_through_models,
                    )
                )
            except ReferenceError:  # pragma no cover
                continue
        return result

    @classmethod
    def _skip_ellipsis(
        cls, items: Union[Set, Dict, None], key: str, default_return: Any = None
    ) -> Union[Set, Dict, None]:
        """
        Helper to traverse the include/exclude dictionaries.
        In dict() Ellipsis should be skipped as it indicates all fields required
        and not the actual set/dict with fields names.

        :param items: current include/exclude value
        :type items: Union[Set, Dict, None]
        :param key: key for nested relations to check
        :type key: str
        :return: nested value of the items
        :rtype: Union[Set, Dict, None]
        """
        result = cls.get_child(items, key)
        return result if result is not Ellipsis else default_return

    @staticmethod
    def _convert_all(items: Union[Set, Dict, None]) -> Union[Set, Dict, None]:
        """
        Helper to convert __all__ pydantic special index to ormar which does not
        support index based exclusions.

        :param items: current include/exclude value
        :type items: Union[Set, Dict, None]
        """
        if isinstance(items, dict) and "__all__" in items:
            return items.get("__all__")
        return items

    def _extract_nested_models(  # noqa: CCR001, CFQ002
        self,
        relation_map: Dict,
        dict_instance: Dict,
        include: Optional[Dict],
        exclude: Optional[Dict],
        exclude_primary_keys: bool,
        exclude_through_models: bool,
    ) -> Dict:
        """
        Traverse nested models and converts them into dictionaries.
        Calls itself recursively if needed.

        :param dict_instance: current instance dict
        :type dict_instance: Dict
        :param include: fields to include
        :type include: Optional[Dict]
        :param exclude: fields to exclude
        :type exclude: Optional[Dict]
        :return: current model dict with child models converted to dictionaries
        :rtype: Dict
        """
        fields = self._get_not_excluded_fields(
            fields=self.extract_related_names(), include=include, exclude=exclude
        )

        for field in fields:
            if not relation_map or field not in relation_map:
                self._populate_not_nullable_relation_with_pk_values(
                    field=field, dict_instance=dict_instance
                )
                continue
            try:
                nested_model = getattr(self, field)
                if isinstance(nested_model, MutableSequence):
                    dict_instance[field] = self._extract_nested_models_from_list(
                        relation_map=self._skip_ellipsis(  # type: ignore
                            relation_map, field, default_return=dict()
                        ),
                        models=nested_model,
                        include=self._convert_all(self._skip_ellipsis(include, field)),
                        exclude=self._convert_all(self._skip_ellipsis(exclude, field)),
                        exclude_primary_keys=exclude_primary_keys,
                        exclude_through_models=exclude_through_models,
                    )
                elif nested_model is not None:

                    dict_instance[field] = nested_model.dict(
                        relation_map=self._skip_ellipsis(
                            relation_map, field, default_return=dict()
                        ),
                        include=self._convert_all(self._skip_ellipsis(include, field)),
                        exclude=self._convert_all(self._skip_ellipsis(exclude, field)),
                        exclude_primary_keys=exclude_primary_keys,
                        exclude_through_models=exclude_through_models,
                    )
                else:
                    dict_instance[field] = None
            except ReferenceError:
                dict_instance[field] = None
        return dict_instance

    def _populate_not_nullable_relation_with_pk_values(
        self, field: str, dict_instance: Dict
    ) -> None:
        nested_model = getattr(self, field, None)
        if nested_model is not None and not self.Meta.model_fields[field].nullable:
            if isinstance(nested_model, MutableSequence):  # pragma no cover
                dict_instance[field] = [submodel.pk for submodel in nested_model]
            else:
                dict_instance[field] = nested_model.pk

    def dict(  # type: ignore # noqa A003
        self,
        *,
        include: Union[Set, Dict] = None,
        exclude: Union[Set, Dict] = None,
        by_alias: bool = False,
        skip_defaults: bool = None,
        exclude_unset: bool = False,
        exclude_defaults: bool = False,
        exclude_none: bool = False,
        exclude_primary_keys: bool = False,
        exclude_through_models: bool = False,
        relation_map: Dict = None,
    ) -> "DictStrAny":  # noqa: A003'
        """

        Generate a dictionary representation of the model,
        optionally specifying which fields to include or exclude.

        Nested models are also parsed to dictionaries.

        Additionally fields decorated with @property_field are also added.

        :param exclude_through_models: flag to exclude through models from dict
        :type exclude_through_models: bool
        :param exclude_primary_keys: flag to exclude primary keys from dict
        :type exclude_primary_keys: bool
        :param include: fields to include
        :type include: Union[Set, Dict, None]
        :param exclude: fields to exclude
        :type exclude: Union[Set, Dict, None]
        :param by_alias: flag to get values by alias - passed to pydantic
        :type by_alias: bool
        :param skip_defaults: flag to not set values - passed to pydantic
        :type skip_defaults: bool
        :param exclude_unset: flag to exclude not set values - passed to pydantic
        :type exclude_unset: bool
        :param exclude_defaults: flag to exclude default values - passed to pydantic
        :type exclude_defaults: bool
        :param exclude_none: flag to exclude None values - passed to pydantic
        :type exclude_none: bool
        :param relation_map: map of the relations to follow to avoid circural deps
        :type relation_map: Dict
        :return:
        :rtype:
        """
        pydantic_exclude = self._update_excluded_with_related(exclude)
        pydantic_exclude = self._update_excluded_with_pks_and_through(
            exclude=pydantic_exclude,
            exclude_primary_keys=exclude_primary_keys,
            exclude_through_models=exclude_through_models,
        )
        dict_instance = super().dict(
            include=include,
            exclude=pydantic_exclude,
            by_alias=by_alias,
            skip_defaults=skip_defaults,
            exclude_unset=exclude_unset,
            exclude_defaults=exclude_defaults,
            exclude_none=exclude_none,
        )

        dict_instance = {
            k: self._convert_bytes_to_str(column_name=k, value=v)
            for k, v in dict_instance.items()
        }

        if include and isinstance(include, Set):
            include = translate_list_to_dict(include)
        if exclude and isinstance(exclude, Set):
            exclude = translate_list_to_dict(exclude)

        relation_map = (
            relation_map
            if relation_map is not None
            else translate_list_to_dict(self._iterate_related_models())
        )
        pk_only = getattr(self, "__pk_only__", False)
        if relation_map and (not pk_only or self.__class__.has_relation_pk):
            dict_instance = self._extract_nested_models(
                relation_map=relation_map,
                dict_instance=dict_instance,
                include=include,  # type: ignore
                exclude=exclude,  # type: ignore
                exclude_primary_keys=exclude_primary_keys,
                exclude_through_models=exclude_through_models,
            )

        # include model properties as fields in dict
        if object.__getattribute__(self, "Meta").property_fields:
            props = self.get_properties(include=include, exclude=exclude)
            if props:
                dict_instance.update({prop: getattr(self, prop) for prop in props})

        return dict_instance

    def json(  # type: ignore # noqa A003
        self,
        *,
        include: Union[Set, Dict] = None,
        exclude: Union[Set, Dict] = None,
        by_alias: bool = False,
        skip_defaults: bool = None,
        exclude_unset: bool = False,
        exclude_defaults: bool = False,
        exclude_none: bool = False,
        encoder: Optional[Callable[[Any], Any]] = None,
        exclude_primary_keys: bool = False,
        exclude_through_models: bool = False,
        **dumps_kwargs: Any,
    ) -> str:
        """
        Generate a JSON representation of the model, `include` and `exclude`
        arguments as per `dict()`.

        `encoder` is an optional function to supply as `default` to json.dumps(),
        other arguments as per `json.dumps()`.
        """
        if skip_defaults is not None:  # pragma: no cover
            warnings.warn(
                f'{self.__class__.__name__}.json(): "skip_defaults" is deprecated '
                f'and replaced by "exclude_unset"',
                DeprecationWarning,
            )
            exclude_unset = skip_defaults
        encoder = cast(Callable[[Any], Any], encoder or self.__json_encoder__)
        data = self.dict(
            include=include,
            exclude=exclude,
            by_alias=by_alias,
            exclude_unset=exclude_unset,
            exclude_defaults=exclude_defaults,
            exclude_none=exclude_none,
            exclude_primary_keys=exclude_primary_keys,
            exclude_through_models=exclude_through_models,
        )
        if self.__custom_root_type__:  # pragma: no cover
            data = data["__root__"]
        return self.__config__.json_dumps(data, default=encoder, **dumps_kwargs)

    @classmethod
    def construct(
        cls: Type["T"], _fields_set: Optional["SetStr"] = None, **values: Any
    ) -> "T":
        own_values = {
            k: v for k, v in values.items() if k not in cls.extract_related_names()
        }
        model = cls.__new__(cls)
        fields_values: Dict[str, Any] = {}
        for name, field in cls.__fields__.items():
            if name in own_values:
                fields_values[name] = own_values[name]
            elif not field.required:
                fields_values[name] = field.get_default()
        fields_values.update(own_values)
        object.__setattr__(model, "__dict__", fields_values)
        model._initialize_internal_attributes()
        cls._construct_relations(model=model, values=values)
        if _fields_set is None:
            _fields_set = set(values.keys())
        object.__setattr__(model, "__fields_set__", _fields_set)
        return model

    @classmethod
    def _construct_relations(cls: Type["T"], model: "T", values: Dict) -> None:
        present_relations = [
            relation for relation in cls.extract_related_names() if relation in values
        ]
        for relation in present_relations:
            value_to_set = values[relation]
            if not isinstance(value_to_set, list):
                value_to_set = [value_to_set]
            relation_field = cls.Meta.model_fields[relation]
            relation_value = [
                relation_field.expand_relationship(x, model, to_register=False)
                for x in value_to_set
            ]

            for child in relation_value:
                model._orm.add(
                    parent=cast("Model", child),
                    child=cast("Model", model),
                    field=cast("ForeignKeyField", relation_field),
                )

    def update_from_dict(self, value_dict: Dict) -> "NewBaseModel":
        """
        Updates self with values of fields passed in the dictionary.

        :param value_dict: dictionary of fields names and values
        :type value_dict: Dict
        :return: self
        :rtype: NewBaseModel
        """
        for key, value in value_dict.items():
            setattr(self, key, value)
        return self

    def _convert_to_bytes(self, column_name: str, value: Any) -> Union[str, Dict]:
        """
        Converts value to bytes from string

        :param column_name: name of the field
        :type column_name: str
        :param value: value fo the field
        :type value: Any
        :return: converted value if needed, else original value
        :rtype: Any
        """
        if column_name not in self._bytes_fields:
            return value
        field = self.Meta.model_fields[column_name]
        if not isinstance(value, bytes):
            if field.represent_as_base64_str:
                value = base64.b64decode(value)
            else:
                value = value.encode("utf-8")
        return value

    def _convert_bytes_to_str(self, column_name: str, value: Any) -> Union[str, Dict]:
        """
        Converts value to str from bytes for represent_as_base64_str columns.

        :param column_name: name of the field
        :type column_name: str
        :param value: value fo the field
        :type value: Any
        :return: converted value if needed, else original value
        :rtype: Any
        """
        if column_name not in self._bytes_fields:
            return value
        field = self.Meta.model_fields[column_name]
        if not isinstance(value, str) and field.represent_as_base64_str:
            return base64.b64encode(value).decode()
        return value

    def _convert_json(self, column_name: str, value: Any) -> Union[str, Dict]:
        """
        Converts value to/from json if needed (for Json columns).

        :param column_name: name of the field
        :type column_name: str
        :param value: value fo the field
        :type value: Any
        :return: converted value if needed, else original value
        :rtype: Any
        """
        if column_name not in self._json_fields:
            return value
        if not isinstance(value, str):
            try:
                value = json.dumps(value)
            except TypeError:  # pragma no cover
                pass
        return value.decode("utf-8") if isinstance(value, bytes) else value

    def _extract_own_model_fields(self) -> Dict:
        """
        Returns a dictionary with field names and values for fields that are not
        relations fields (ForeignKey, ManyToMany etc.)

        :return: dictionary of fields names and values.
        :rtype: Dict
        """
        related_names = self.extract_related_names()
        self_fields = {k: v for k, v in self.__dict__.items() if k not in related_names}
        return self_fields

    def _extract_model_db_fields(self) -> Dict:
        """
        Returns a dictionary with field names and values for fields that are stored in
        current model's table.

        That includes own non-relational fields ang foreign key fields.

        :return: dictionary of fields names and values.
        :rtype: Dict
        """
        # TODO: Cache this dictionary?
        self_fields = self._extract_own_model_fields()
        self_fields = {
            k: v
            for k, v in self_fields.items()
            if self.get_column_alias(k) in self.Meta.table.columns
        }
        for field in self._extract_db_related_names():
            relation_field = cast("ForeignKeyField", self.Meta.model_fields[field])
            target_field: "Model" = getattr(self, field, None)
            if target_field is not None:
                target_value = target_field.pk
                if isinstance(target_value, dict):
                    for target_name, own_name in relation_field.names.items():
                        self._verify_primary_key(
                            relation_field, target_value.get(target_name)
                        )
                        self_fields[own_name] = target_value.get(target_name)
                else:
                    self._verify_primary_key(relation_field, target_value)
                    self_alias = self.get_column_alias(field)
                    self_fields[self_alias] = target_value
            else:
                if (
                    relation_field.is_compound
                    and self.get_column_alias(field)
                    not in relation_field.get_reversed_names()
                ):
                    continue
                if field in self.__class__.pk_names_list:
                    self._verify_primary_key(relation_field, None)
                self_alias = self.get_column_alias(field)
                self_fields[self_alias] = None
        return self_fields

    def _verify_primary_key(
        self, relation_field: "ForeignKeyField", value: "Any"
    ) -> None:
        if not relation_field.nullable and value is None:
            raise ModelPersistenceError(
                f"You cannot save {relation_field.to.get_name()} "
                f"model without pk set!"
            )<|MERGE_RESOLUTION|>--- conflicted
+++ resolved
@@ -227,11 +227,7 @@
                 f"need to call update_forward_refs()."
             )
 
-<<<<<<< HEAD
-    def _process_kwargs(self, kwargs: Dict) -> Tuple[Dict, Dict, Set]:
-=======
-    def _process_kwargs(self, kwargs: Dict) -> Tuple[Dict, Dict]:  # noqa: CCR001
->>>>>>> 5e946f51
+    def _process_kwargs(self, kwargs: Dict) -> Tuple[Dict, Dict, Set]:  # noqa: CCR001
         """
         Initializes nested models.
 
