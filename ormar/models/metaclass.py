--- conflicted
+++ resolved
@@ -85,14 +85,11 @@
     requires_ref_update: bool
     orders_by: List[str]
     exclude_parent_fields: List[str]
-<<<<<<< HEAD
     has_compound_pk: bool
     pk_constraint: Optional[ormar.PrimaryKeyConstraint]
     denied_fields: Set[str]
     aliases_dict: Dict[str, str]
-=======
     extra: Extra
->>>>>>> 5e946f51
 
 
 def add_cached_properties(new_model: Type["Model"]) -> None:
