import logging
import warnings
from typing import (
    Any,
    Dict,
    List,
    Optional,
    Set,
    TYPE_CHECKING,
    Tuple,
    Type,
    Union,
)

import databases
import pydantic
import sqlalchemy
from pydantic import BaseConfig
from pydantic.fields import FieldInfo, ModelField
from pydantic.utils import lenient_issubclass
from sqlalchemy.sql.schema import ColumnCollectionConstraint

import ormar  # noqa I100
from ormar import ForeignKey, Integer, ModelDefinitionError  # noqa I100
from ormar.fields import BaseField
from ormar.fields.foreign_key import ForeignKeyField
from ormar.fields.many_to_many import ManyToMany, ManyToManyField
from ormar.models.quick_access_views import quick_access_set
from ormar.queryset import QuerySet
from ormar.relations.alias_manager import AliasManager
from ormar.signals import Signal, SignalEmitter

if TYPE_CHECKING:  # pragma no cover
    from ormar import Model

alias_manager = AliasManager()
PARSED_FIELDS_KEY = "__parsed_fields__"
CONFIG_KEY = "Config"


class ModelMeta:
    tablename: str
    table: sqlalchemy.Table
    metadata: sqlalchemy.MetaData
    database: databases.Database
    columns: List[sqlalchemy.Column]
    constraints: List[ColumnCollectionConstraint]
    pkname: str
    model_fields: Dict[
        str, Union[Type[BaseField], Type[ForeignKeyField], Type[ManyToManyField]]
    ]
    alias_manager: AliasManager
    property_fields: Set
    signals: SignalEmitter
    abstract: bool


def register_relation_on_build_new(new_model: Type["Model"], field_name: str) -> None:
    alias_manager.add_relation_type_new(new_model, field_name)


def register_many_to_many_relation_on_build_new(
        new_model: Type["Model"], field: Type[ManyToManyField]
) -> None:
    alias_manager.add_relation_type_new(
        field.through, new_model.get_name(), is_multi=True
    )
    alias_manager.add_relation_type_new(
        field.through, field.to.get_name(), is_multi=True
    )


def reverse_field_not_already_registered(
        child: Type["Model"], child_model_name: str, parent_model: Type["Model"]
) -> bool:
    return (
            child_model_name not in parent_model.__fields__
            and child.get_name() not in parent_model.__fields__
    )


def expand_reverse_relationships(model: Type["Model"]) -> None:
    for model_field in model.Meta.model_fields.values():
        if issubclass(model_field, ForeignKeyField):
            child_model_name = model_field.related_name or model.get_name() + "s"
            parent_model = model_field.to
            child = model
            if reverse_field_not_already_registered(
                    child, child_model_name, parent_model
            ):
                register_reverse_model_fields(
                    parent_model, child, child_model_name, model_field
                )


def register_reverse_model_fields(
        model: Type["Model"],
        child: Type["Model"],
        child_model_name: str,
        model_field: Type["ForeignKeyField"],
) -> None:
    if issubclass(model_field, ManyToManyField):
        model.Meta.model_fields[child_model_name] = ManyToMany(
            child,
            through=model_field.through,
            name=child_model_name,
            virtual=True,
            related_name=model_field.name,
        )
        # register foreign keys on through model
        adjust_through_many_to_many_model(model, child, model_field, child_model_name)
    else:
        model.Meta.model_fields[child_model_name] = ForeignKey(
            child,
            real_name=child_model_name,
            virtual=True,
            related_name=model_field.name,
        )


def adjust_through_many_to_many_model(
<<<<<<< HEAD
        model: Type["Model"], child: Type["Model"], model_field: Type[ManyToManyField]
=======
    model: Type["Model"],
    child: Type["Model"],
    model_field: Type[ManyToManyField],
    child_model_name: str,
>>>>>>> a2c6bdb5
) -> None:
    model_field.through.Meta.model_fields[model.get_name()] = ForeignKey(
        model, real_name=model.get_name(), ondelete="CASCADE"
    )
    model_field.through.Meta.model_fields[child.get_name()] = ForeignKey(
        child, real_name=child.get_name(), ondelete="CASCADE"
    )

    create_and_append_m2m_fk(model, model_field)
    create_and_append_m2m_fk(child, model_field)

    create_pydantic_field(model.get_name(), model, model_field)
    create_pydantic_field(child.get_name(), child, model_field)


def create_pydantic_field(
        field_name: str, model: Type["Model"], model_field: Type[ManyToManyField]
) -> None:
    model_field.through.__fields__[field_name] = ModelField(
        name=field_name,
        type_=model,
        model_config=model.__config__,
        required=False,
        class_validators={},
    )


def get_pydantic_field(field_name: str, model: Type["Model"]) -> "ModelField":
    return ModelField(
        name=field_name,
        type_=model.Meta.model_fields[field_name].__type__,  # type: ignore
        model_config=model.__config__,
        required=not model.Meta.model_fields[field_name].nullable,
        class_validators={},
    )


def create_and_append_m2m_fk(
        model: Type["Model"], model_field: Type[ManyToManyField]
) -> None:
    column = sqlalchemy.Column(
        model.get_name(),
        model.Meta.table.columns.get(model.get_column_alias(model.Meta.pkname)).type,
        sqlalchemy.schema.ForeignKey(
            model.Meta.tablename + "." + model.get_column_alias(model.Meta.pkname),
            ondelete="CASCADE",
            onupdate="CASCADE",
        ),
    )
    model_field.through.Meta.columns.append(column)
    model_field.through.Meta.table.append_column(column)


def check_pk_column_validity(
        field_name: str, field: BaseField, pkname: Optional[str]
) -> Optional[str]:
    if pkname is not None:
        raise ModelDefinitionError("Only one primary key column is allowed.")
    if field.pydantic_only:
        raise ModelDefinitionError("Primary key column cannot be pydantic only")
    return field_name


def validate_related_names_in_relations(
        model_fields: Dict, new_model: Type["Model"]
) -> None:
    already_registered: Dict[str, List[Optional[str]]] = dict()
    for field in model_fields.values():
        if issubclass(field, ForeignKeyField):
            previous_related_names = already_registered.setdefault(field.to, [])
            if field.related_name in previous_related_names:
                raise ModelDefinitionError(
                    f"Multiple fields declared on {new_model.get_name(lower=False)} "
                    f"model leading to {field.to.get_name(lower=False)} model without "
                    f"related_name property set. \nThere can be only one relation with "
                    f"default/empty name: '{new_model.get_name() + 's'}'"
                    f"\nTip: provide different related_name for FK and/or M2M fields"
                )
            else:
                previous_related_names.append(field.related_name)


def sqlalchemy_columns_from_model_fields(
        model_fields: Dict, new_model: Type["Model"]
) -> Tuple[Optional[str], List[sqlalchemy.Column]]:
    columns = []
    pkname = None
    if len(model_fields.keys()) == 0:
        model_fields["id"] = Integer(name="id", primary_key=True)
        logging.warning(
            "Table {table_name} had no fields so auto "
            "Integer primary key named `id` created."
        )
    validate_related_names_in_relations(model_fields, new_model)
    for field_name, field in model_fields.items():
        if field.primary_key:
            pkname = check_pk_column_validity(field_name, field, pkname)
        if (
                not field.pydantic_only
                and not field.virtual
                and not issubclass(field, ManyToManyField)
        ):
            columns.append(field.get_column(field.get_alias()))
    return pkname, columns


def register_relation_in_alias_manager_new(
        new_model: Type["Model"], field: Type[ForeignKeyField], field_name: str
) -> None:
    if issubclass(field, ManyToManyField):
        register_many_to_many_relation_on_build_new(new_model=new_model, field=field)
    elif issubclass(field, ForeignKeyField):
        register_relation_on_build_new(new_model=new_model, field_name=field_name)


def populate_default_pydantic_field_value(
        ormar_field: Type[BaseField], field_name: str, attrs: dict
) -> dict:
    curr_def_value = attrs.get(field_name, ormar.Undefined)
    if lenient_issubclass(curr_def_value, ormar.fields.BaseField):
        curr_def_value = ormar.Undefined
    if curr_def_value is None:
        attrs[field_name] = ormar_field.convert_to_pydantic_field_info(allow_null=True)
    else:
        attrs[field_name] = ormar_field.convert_to_pydantic_field_info()
    return attrs


def populate_pydantic_default_values(attrs: Dict) -> Tuple[Dict, Dict]:
    model_fields = {}
    potential_fields = {
        k: v
        for k, v in attrs["__annotations__"].items()
        if lenient_issubclass(v, BaseField)
    }
    if potential_fields:
        warnings.warn(
            "Using ormar.Fields as type Model annotation has been deprecated,"
            " check documentation of current version",
            DeprecationWarning,
        )

    potential_fields.update(get_potential_fields(attrs))
    for field_name, field in potential_fields.items():
        field.name = field_name
        attrs = populate_default_pydantic_field_value(field, field_name, attrs)
        model_fields[field_name] = field
        attrs["__annotations__"][field_name] = (
            field.__type__ if not field.nullable else Optional[field.__type__]
        )
    return attrs, model_fields


def extract_annotations_and_default_vals(attrs: dict) -> Tuple[Dict, Dict]:
    key = "__annotations__"
    attrs[key] = attrs.get(key, {})
    attrs, model_fields = populate_pydantic_default_values(attrs)
    return attrs, model_fields


def populate_meta_tablename_columns_and_pk(
        name: str, new_model: Type["Model"]
) -> Type["Model"]:
    tablename = name.lower() + "s"
    new_model.Meta.tablename = (
        new_model.Meta.tablename if hasattr(new_model.Meta, "tablename") else tablename
    )
    pkname: Optional[str]

    if hasattr(new_model.Meta, "columns"):
        columns = new_model.Meta.table.columns
        pkname = new_model.Meta.pkname
    else:
        pkname, columns = sqlalchemy_columns_from_model_fields(
            new_model.Meta.model_fields, new_model
        )

    if pkname is None:
        raise ModelDefinitionError("Table has to have a primary key.")

    new_model.Meta.columns = columns
    new_model.Meta.pkname = pkname
    return new_model


def populate_meta_sqlalchemy_table_if_required(
        new_model: Type["Model"],
) -> Type["Model"]:
    """
    Constructs sqlalchemy table out of columns and parameters set on Meta class.
    It populates name, metadata, columns and constraints.

    :param new_model: class without sqlalchemy table constructed
    :type new_model: Model class
    :return: class with populated Meta.table
    :rtype: Model class
    """
    if not hasattr(new_model.Meta, "table"):
        new_model.Meta.table = sqlalchemy.Table(
            new_model.Meta.tablename,
            new_model.Meta.metadata,
            *new_model.Meta.columns,
            *new_model.Meta.constraints,
        )
    return new_model


def get_pydantic_base_orm_config() -> Type[BaseConfig]:
    """
    Returns empty pydantic Config with orm_mode set to True.

    :return: empty default config with orm_mode set.
    :rtype: pydantic Config
    """

    class Config(BaseConfig):
        orm_mode = True

    return Config


def check_if_field_has_choices(field: Type[BaseField]) -> bool:
    """
    Checks if given field has choices populated.
    A if it has one, a validator for this field needs to be attached.

    :param field: ormar field to check
    :type field: BaseField
    :return: result of the check
    :rtype: bool
    """
    return hasattr(field, "choices") and bool(field.choices)


def choices_validator(cls: Type["Model"], values: Dict[str, Any]) -> Dict[str, Any]:
    """
    Validator that is attached to pydantic model pre root validators.
    Validator checks if field value is in field.choices list.

    :raises: ValueError if field value is outside of allowed choices.
    :param cls: constructed class
    :type cls: Model class
    :param values: dictionary of field values (pydantic side)
    :type values: Dict[str, Any]
    :return: values if pass validation, otherwise exception is raised
    :rtype: Dict[str, Any]
    """
    for field_name, field in cls.Meta.model_fields.items():
        if check_if_field_has_choices(field):
            value = values.get(field_name, ormar.Undefined)
            if value is not ormar.Undefined and value not in field.choices:
                raise ValueError(
                    f"{field_name}: '{values.get(field_name)}' "
                    f"not in allowed choices set:"
                    f" {field.choices}"
                )
    return values


def populate_choices_validators(model: Type["Model"]) -> None:  # noqa CCR001
    """
    Checks if Model has any fields with choices set.
    If yes it adds choices validation into pre root validators.

    :param model: newly constructed Model
    :type model: Model class
    """
    if not meta_field_not_set(model=model, field_name="model_fields"):
        for _, field in model.Meta.model_fields.items():
            if check_if_field_has_choices(field):
                validators = getattr(model, "__pre_root_validators__", [])
                if choices_validator not in validators:
                    validators.append(choices_validator)
                    model.__pre_root_validators__ = validators


def populate_default_options_values(
        new_model: Type["Model"], model_fields: Dict
) -> None:
    """
    Sets all optional Meta values to it's defaults
    and set model_fields that were already previously extracted.

    Here should live all options that are not overwritten/set for all models.

    Current options are:
    * constraints = []
    * abstract = False

    :param new_model: newly constructed Model
    :type new_model: Model class
    :param model_fields:
    :type model_fields: Union[Dict[str, type], Dict]
    """
    if not hasattr(new_model.Meta, "constraints"):
        new_model.Meta.constraints = []
    if not hasattr(new_model.Meta, "model_fields"):
        new_model.Meta.model_fields = model_fields
    if not hasattr(new_model.Meta, "abstract"):
        new_model.Meta.abstract = False


def add_cached_properties(new_model: Type["Model"]) -> None:
    """
    Sets cached properties for both pydantic and ormar models.

    Quick access fields are fields grabbed in getattribute to skip all checks.

    Related fields and names are populated to None as they can change later.
    When children models are constructed they can modify parent to register itself.

    All properties here are used as "cache" to not recalculate them constantly.

    :param new_model: newly constructed Model
    :type new_model: Model class
    """
    new_model._quick_access_fields = quick_access_set
    new_model._related_names = None
    new_model._related_fields = None
    new_model._pydantic_fields = {name for name in new_model.__fields__}


def meta_field_not_set(model: Type["Model"], field_name: str) -> bool:
    """
    Checks if field with given name is already present in model.Meta.
    Then check if it's set to something truthful
    (in practice meaning not None, as it's non or ormar Field only).

    :param model: newly constructed model
    :type model: Model class
    :param field_name: name of the ormar field
    :type field_name: str
    :return: result of the check
    :rtype: bool
    """
    return not hasattr(model.Meta, field_name) or not getattr(model.Meta, field_name)


def add_property_fields(new_model: Type["Model"], attrs: Dict) -> None:  # noqa: CCR001
    """
    Checks class namespace for properties or functions with __property_field__.
    If attribute have __property_field__ it was decorated with @property_field.

    Functions like this are exposed in dict() (therefore also fastapi result).
    Names of property fields are cached for quicker access / extraction.

    :param new_model: newly constructed model
    :type new_model: Model class
    :param attrs:
    :type attrs: Dict[str, str]
    """
    props = set()
    for var_name, value in attrs.items():
        if isinstance(value, property):
            value = value.fget
        field_config = getattr(value, "__property_field__", None)
        if field_config:
            props.add(var_name)

    if meta_field_not_set(model=new_model, field_name="property_fields"):
        new_model.Meta.property_fields = props
    else:
        new_model.Meta.property_fields = new_model.Meta.property_fields.union(props)


def register_signals(new_model: Type["Model"]) -> None:  # noqa: CCR001
    """
    Registers on model's SignalEmmiter and sets pre defined signals.
    Predefined signals are (pre/post) + (save/update/delete).

    Signals are emitted in both model own methods and in selected queryset ones.

    :param new_model: newly constructed model
    :type new_model: Model class
    """
    if meta_field_not_set(model=new_model, field_name="signals"):
        signals = SignalEmitter()
        signals.pre_save = Signal()
        signals.pre_update = Signal()
        signals.pre_delete = Signal()
        signals.post_save = Signal()
        signals.post_update = Signal()
        signals.post_delete = Signal()
        new_model.Meta.signals = signals


def get_potential_fields(attrs: Dict) -> Dict:
    """
    Gets all the fields in current class namespace that are Fields.

    :param attrs: current class namespace
    :type attrs: Dict
    :return: extracted fields that are ormar Fields
    :rtype: Dict
    """
    return {k: v for k, v in attrs.items() if lenient_issubclass(v, BaseField)}


def check_conflicting_fields(
        new_fields: Set,
        attrs: Dict,
        base_class: type,
        curr_class: type,
        previous_fields: Set = None,
) -> None:
    """
    You cannot redefine fields with same names in inherited classes.
    Ormar will raise an exception if it encounters a field that is an ormar
    Field and at the same time was already declared in one of base classes.

    :param previous_fields: set of names of fields defined in base model
    :type previous_fields: Set[str]
    :param new_fields: set of names of fields defined in current model
    :type new_fields: Set[str]
    :param attrs: namespace of current class
    :type attrs: Dict
    :param base_class: one of the parent classes
    :type base_class: Model or model parent class
    :param curr_class: current constructed class
    :type curr_class: Model or model parent class
    """
    if not previous_fields:
        previous_fields = set({k for k, v in attrs.items() if isinstance(v, FieldInfo)})
    overwrite = new_fields.intersection(previous_fields)

    if overwrite:
        raise ModelDefinitionError(
            f"Model {curr_class} redefines the fields: "
            f"{overwrite} already defined in {base_class}!"
        )


def update_attrs_and_fields(
        attrs: Dict,
        new_attrs: Dict,
        model_fields: Dict,
        new_model_fields: Dict,
        new_fields: Set,
) -> None:
    """
    Updates __annotations__, values of model fields (so pydantic FieldInfos)
    as well as model.Meta.model_fields definitions from parents.

    :param attrs: new namespace for class being constructed
    :type attrs: Dict
    :param new_attrs: part of the namespace extracted from parent class
    :type new_attrs: Dict
    :param model_fields: ormar fields in defined in current class
    :type model_fields: Dict[str, BaseField]
    :param new_model_fields: ormar fields defined in parent classes
    :type new_model_fields: Dict[str, BaseField]
    :param new_fields: set of new fields names
    :type new_fields: Set[str]
    """
    key = "__annotations__"
    attrs[key].update(new_attrs[key])
    attrs.update({name: new_attrs[name] for name in new_fields})
    model_fields.update(new_model_fields)


def update_attrs_from_base_meta(base_class: "Model", attrs: Dict, ) -> None:
    """
    Updates Meta parameters in child from parent if needed.

    :param base_class: one of the parent classes
    :type base_class: Model or model parent class
    :param attrs: new namespace for class being constructed
    :type attrs: Dict
    """
    params_to_update = ["metadata", "database", "constraints"]
    for param in params_to_update:
        current_value = attrs.get('Meta', {}).__dict__.get(param, ormar.Undefined)
        parent_value = base_class.Meta.__dict__.get(param) if hasattr(base_class, 'Meta') else None
        if parent_value:
            if isinstance(current_value, list):
                current_value.extend(parent_value)
            else:
                setattr(attrs["Meta"], param, parent_value)


def extract_from_parents_definition(
        base_class: type,
        curr_class: type,
        attrs: Dict,
        model_fields: Dict[
            str, Union[Type[BaseField], Type[ForeignKeyField], Type[ManyToManyField]]
        ],
) -> Tuple[Dict, Dict]:
    """
    Extracts fields from base classes if they have valid oramr fields.

    If model was already parsed -> fields definitions need to be removed from class
    cause pydantic complains about field re-definition so after first child
    we need to extract from __parsed_fields__ not the class itself.

    If the class is parsed first time annotations and field definition is parsed
    from the class.__dict__.

    If the class is a ormar.Model it is skipped.

    :param base_class: one of the parent classes
    :type base_class: Model or model parent class
    :param curr_class: current constructed class
    :type curr_class: Model or model parent class
    :param attrs: new namespace for class being constructed
    :type attrs: Dict
    :param model_fields: ormar fields in defined in current class
    :type model_fields: Dict[str, BaseField]
    :return: updated attrs and model_fields
    :rtype: Tuple[Dict, Dict]
    """
    if hasattr(base_class, "Meta"):
        if attrs.get("Meta"):
            new_fields = set(base_class.Meta.model_fields.keys())  # type: ignore
            previous_fields = set(
                {k for k, v in attrs.items() if isinstance(v, FieldInfo)}
            )
            check_conflicting_fields(
                new_fields=new_fields,
                attrs=attrs,
                base_class=base_class,
                curr_class=curr_class,
                previous_fields=previous_fields,
            )
            if previous_fields and not base_class.Meta.abstract:  # type: ignore
                raise ModelDefinitionError(
                    f"{curr_class.__name__} cannot inherit "
                    f"from non abstract class {base_class.__name__}"
                )
            update_attrs_from_base_meta(
                base_class=base_class,  # type: ignore
                attrs=attrs,
            )
            model_fields.update(base_class.Meta.model_fields)  # type: ignore
        return attrs, model_fields

    key = "__annotations__"
    if hasattr(base_class, PARSED_FIELDS_KEY):
        # model was already parsed -> fields definitions need to be removed from class
        # cause pydantic complains about field re-definition so after first child
        # we need to extract from __parsed_fields__ not the class itself
        new_attrs, new_model_fields = getattr(base_class, PARSED_FIELDS_KEY)

        new_fields = set(new_model_fields.keys())
        check_conflicting_fields(
            new_fields=new_fields,
            attrs=attrs,
            base_class=base_class,
            curr_class=curr_class,
        )

        update_attrs_and_fields(
            attrs=attrs,
            new_attrs=new_attrs,
            model_fields=model_fields,
            new_model_fields=new_model_fields,
            new_fields=new_fields,
        )
        return attrs, model_fields

    potential_fields = get_potential_fields(base_class.__dict__)
    if potential_fields:
        # parent model has ormar fields defined and was not parsed before
        new_attrs = {key: base_class.__dict__.get(key, {})}
        new_attrs.update(potential_fields)

        new_fields = set(potential_fields.keys())
        check_conflicting_fields(
            new_fields=new_fields,
            attrs=attrs,
            base_class=base_class,
            curr_class=curr_class,
        )
        for name in new_fields:
            delattr(base_class, name)

        new_attrs, new_model_fields = extract_annotations_and_default_vals(new_attrs)
        setattr(base_class, PARSED_FIELDS_KEY, (new_attrs, new_model_fields))

        update_attrs_and_fields(
            attrs=attrs,
            new_attrs=new_attrs,
            model_fields=model_fields,
            new_model_fields=new_model_fields,
            new_fields=new_fields,
        )
    return attrs, model_fields


class ModelMetaclass(pydantic.main.ModelMetaclass):
    def __new__(  # type: ignore # noqa: CCR001
            mcs: "ModelMetaclass", name: str, bases: Any, attrs: dict
    ) -> "ModelMetaclass":
        attrs["Config"] = get_pydantic_base_orm_config()
        attrs["__name__"] = name
        attrs, model_fields = extract_annotations_and_default_vals(attrs)
        for base in reversed(bases):
            attrs, model_fields = extract_from_parents_definition(
                base_class=base, curr_class=mcs, attrs=attrs, model_fields=model_fields
            )
        new_model = super().__new__(  # type: ignore
            mcs, name, bases, attrs
        )

        add_cached_properties(new_model)

        if hasattr(new_model, "Meta"):
            populate_default_options_values(new_model, model_fields)
            add_property_fields(new_model, attrs)
            register_signals(new_model=new_model)
            populate_choices_validators(new_model)

            if not new_model.Meta.abstract:
                new_model = populate_meta_tablename_columns_and_pk(name, new_model)
                new_model = populate_meta_sqlalchemy_table_if_required(new_model)
                expand_reverse_relationships(new_model)
                for field_name, field in new_model.Meta.model_fields.items():
                    register_relation_in_alias_manager_new(new_model, field, field_name)

                if new_model.Meta.pkname not in attrs["__annotations__"]:
                    field_name = new_model.Meta.pkname
                    attrs["__annotations__"][field_name] = Optional[int]  # type: ignore
                    attrs[field_name] = None
                    new_model.__fields__[field_name] = get_pydantic_field(
                        field_name=field_name, model=new_model
                    )
                new_model.Meta.alias_manager = alias_manager
                new_model.objects = QuerySet(new_model)

        return new_model<|MERGE_RESOLUTION|>--- conflicted
+++ resolved
@@ -119,14 +119,10 @@
 
 
 def adjust_through_many_to_many_model(
-<<<<<<< HEAD
-        model: Type["Model"], child: Type["Model"], model_field: Type[ManyToManyField]
-=======
     model: Type["Model"],
     child: Type["Model"],
     model_field: Type[ManyToManyField],
     child_model_name: str,
->>>>>>> a2c6bdb5
 ) -> None:
     model_field.through.Meta.model_fields[model.get_name()] = ForeignKey(
         model, real_name=model.get_name(), ondelete="CASCADE"
