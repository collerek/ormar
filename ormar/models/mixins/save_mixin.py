<<<<<<< HEAD
=======
import base64
import uuid
>>>>>>> 4ed267e5
from typing import (
    Any,
    Callable,
    Collection,
    Dict,
    List,
    Optional,
    Set,
    TYPE_CHECKING,
    cast,
)

import pydantic

import ormar  # noqa: I100, I202
<<<<<<< HEAD
=======
from ormar.exceptions import ModelPersistenceError
from ormar.fields.parsers import encode_json
>>>>>>> 4ed267e5
from ormar.models.mixins import AliasMixin
from ormar.models.mixins.relation_mixin import RelationMixin

if TYPE_CHECKING:  # pragma: no cover
    from ormar import ForeignKeyField, Model


class SavePrepareMixin(RelationMixin, AliasMixin):
    """
    Used to prepare models to be saved in database
    """

    if TYPE_CHECKING:  # pragma: nocover
        _choices_fields: Optional[Set]
        _skip_ellipsis: Callable
<<<<<<< HEAD
        pk_names_list: List[str]
        pk_aliases_list: List[str]
=======
        _json_fields: Set[str]
        _bytes_fields: Set[str]
>>>>>>> 4ed267e5
        __fields__: Dict[str, pydantic.fields.ModelField]

    @classmethod
    def prepare_model_to_save(cls, new_kwargs: dict) -> dict:
        """
        Combines all preparation methods before saving.
        Removes primary key for if it's nullable or autoincrement pk field,
        and it's set to None.
        Substitute related models with their primary key values as fk column.
        Populates the default values for field with default set and no value.
        Translate columns into aliases (db names).

        :param new_kwargs: dictionary of model that is about to be saved
        :type new_kwargs: Dict[str, str]
        :return: dictionary of model that is about to be saved
        :rtype: Dict[str, str]
        """
        new_kwargs = cls.populate_compound_pk(new_kwargs)
        new_kwargs = cls._remove_pk_from_kwargs(new_kwargs)
        new_kwargs = cls._remove_not_ormar_fields(new_kwargs)
        new_kwargs = cls.substitute_models_with_pks(new_kwargs)
        new_kwargs = cls.populate_default_values(new_kwargs)
        new_kwargs = cls.reconvert_str_to_bytes(new_kwargs)
        new_kwargs = cls.dump_all_json_fields_to_str(new_kwargs)
        new_kwargs = cls.translate_columns_to_aliases(new_kwargs)
        return new_kwargs

    @classmethod
    def prepare_model_to_update(cls, new_kwargs: dict) -> dict:
        """
        Combines all preparation methods before updating.
        :param new_kwargs: dictionary of model that is about to be saved
        :type new_kwargs: Dict[str, str]
        :return: dictionary of model that is about to be updated
        :rtype: Dict[str, str]
        """
        new_kwargs = cls.parse_non_db_fields(new_kwargs)
        new_kwargs = cls.substitute_models_with_pks(new_kwargs)
        new_kwargs = cls.reconvert_str_to_bytes(new_kwargs)
        new_kwargs = cls.dump_all_json_fields_to_str(new_kwargs)
        new_kwargs = cls.translate_columns_to_aliases(new_kwargs)
        return new_kwargs

    @classmethod
    def populate_compound_pk(cls, new_kwargs: Dict) -> Dict:
        pk_names = cls.pk_names_list
        for name in pk_names:
            if cls.Meta.model_fields[name].is_compound:
                cls._extract_compound_pk_values_from_kwargs(
                    new_kwargs=new_kwargs, name=name
                )
                new_kwargs.pop(name)
        return new_kwargs

    @classmethod
    def _extract_compound_pk_values_from_kwargs(
        cls, new_kwargs: Dict, name: str
    ) -> None:
        names = cls.Meta.model_fields[name].names
        for own_name, parent_name in names.items():
            if parent_name in new_kwargs:
                target_model = cls.Meta.model_fields[name].to
                target_name = target_model.get_column_name_from_alias(own_name)
                target_value = new_kwargs[name].get(target_name)
                new_kwargs[parent_name] = target_value

    @classmethod
    def _remove_not_ormar_fields(cls, new_kwargs: dict) -> dict:
        """
        Removes primary key for if it's nullable or autoincrement pk field,
        and it's set to None.

        :param new_kwargs: dictionary of model that is about to be saved
        :type new_kwargs: Dict[str, str]
        :return: dictionary of model that is about to be saved
        :rtype: Dict[str, str]
        """
        ormar_fields = {
            k for k, v in cls.Meta.model_fields.items() if not v.pydantic_only
        }
        new_kwargs = {k: v for k, v in new_kwargs.items() if k in ormar_fields}
        return new_kwargs

    @classmethod
    def _remove_pk_from_kwargs(cls, new_kwargs: dict) -> dict:
        """
        Removes primary key for if it's nullable or autoincrement pk field,
        and it's set to None.

        :param new_kwargs: dictionary of model that is about to be saved
        :type new_kwargs: Dict[str, str]
        :return: dictionary of model that is about to be saved
        :rtype: Dict[str, str]
        """
        pknames = cls.pk_names_list
        for pkname in pknames:
            pk = cls.Meta.model_fields[cls.get_column_name_from_alias(pkname)]
            if new_kwargs.get(pkname, ormar.Undefined) is None and (
                pk.nullable or pk.autoincrement
            ):
                del new_kwargs[pkname]

        return new_kwargs

    @classmethod
    def parse_non_db_fields(cls, model_dict: Dict) -> Dict:
        """
        Receives dictionary of model that is about to be saved and changes uuid fields
        to strings in bulk_update.

        :param model_dict: dictionary of model that is about to be saved
        :type model_dict: Dict
        :return: dictionary of model that is about to be saved
        :rtype: Dict
        """
        for name, field in cls.Meta.model_fields.items():
            if hasattr(field.column_type, "uuid_format") and name in model_dict:
                parsers = {"string": lambda x: str(x), "hex": lambda x: "%.32x" % x.int}
                uuid_format = field.column_type.uuid_format
                parser: Callable[..., Any] = parsers.get(uuid_format, lambda x: x)
                model_dict[name] = parser(model_dict[name])
        return model_dict

    @classmethod
    def substitute_models_with_pks(cls, model_dict: Dict) -> Dict:  # noqa  CCR001
        """
        Receives dictionary of model that is about to be saved and changes all related
        models that are stored as foreign keys to their fk value.

        :param model_dict: dictionary of model that is about to be saved
        :type model_dict: Dict
        :return: dictionary of model that is about to be saved
        :rtype: Dict
        """
        for field in cls.extract_related_names():
            field_value = model_dict.get(field, None)
            if field_value is not None:
                model_dict.pop(field, None)
                if isinstance(field_value, (list, dict)) and field_value:
                    target_field = cls.Meta.model_fields[field]
                    if isinstance(field_value, list):
                        model_dict[field] = [
                            field_val.get(target_field.to.pk_names_list[0])
                            for field_val in field_value
                        ]
                    else:
                        field_value = cast(Dict, field_value)
                        model_dict[field] = field_value.get(
                            target_field.to.pk_names_list[0]
                        )
                else:
                    model_dict.pop(field, None)
        return model_dict

    @classmethod
    def reconvert_str_to_bytes(cls, model_dict: Dict) -> Dict:
        """
        Receives dictionary of model that is about to be saved and changes
        all bytes fields that are represented as strings back into bytes.

        :param model_dict: dictionary of model that is about to be saved
        :type model_dict: Dict
        :return: dictionary of model that is about to be saved
        :rtype: Dict
        """
        bytes_base64_fields = {
            name
            for name, field in cls.Meta.model_fields.items()
            if field.represent_as_base64_str
        }
        for key, value in model_dict.items():
            if key in cls._bytes_fields and isinstance(value, str):
                model_dict[key] = (
                    value.encode("utf-8")
                    if key not in bytes_base64_fields
                    else base64.b64decode(value)
                )
        return model_dict

    @classmethod
    def dump_all_json_fields_to_str(cls, model_dict: Dict) -> Dict:
        """
        Receives dictionary of model that is about to be saved and changes
        all json fields into strings

        :param model_dict: dictionary of model that is about to be saved
        :type model_dict: Dict
        :return: dictionary of model that is about to be saved
        :rtype: Dict
        """
        for key, value in model_dict.items():
            if key in cls._json_fields:
                model_dict[key] = encode_json(value)
        return model_dict

    @classmethod
    def populate_default_values(cls, new_kwargs: Dict) -> Dict:
        """
        Receives dictionary of model that is about to be saved and populates the default
        value on the fields that have the default value set, but no actual value was
        passed by the user.

        :param new_kwargs: dictionary of model that is about to be saved
        :type new_kwargs: Dict
        :return: dictionary of model that is about to be saved
        :rtype: Dict
        """
        for field_name, field in cls.Meta.model_fields.items():
            if (
                field_name not in new_kwargs
                and field.has_default(use_server=False)
                and not field.pydantic_only
            ):
                new_kwargs[field_name] = field.get_default()
            # clear fields with server_default set as None
            if (
                field.server_default is not None
                and new_kwargs.get(field_name, None) is None
            ):
                new_kwargs.pop(field_name, None)
        return new_kwargs

    @classmethod
    def validate_choices(cls, new_kwargs: Dict) -> Dict:
        """
        Receives dictionary of model that is about to be saved and validates the
        fields with choices set to see if the value is allowed.

        :param new_kwargs: dictionary of model that is about to be saved
        :type new_kwargs: Dict
        :return: dictionary of model that is about to be saved
        :rtype: Dict
        """
        if not cls._choices_fields:
            return new_kwargs

        fields_to_check = [
            field
            for field in cls.Meta.model_fields.values()
            if field.name in cls._choices_fields and field.name in new_kwargs
        ]
        for field in fields_to_check:
            if new_kwargs[field.name] not in field.choices:
                raise ValueError(
                    f"{field.name}: '{new_kwargs[field.name]}' "
                    f"not in allowed choices set:"
                    f" {field.choices}"
                )
        return new_kwargs

    @staticmethod
    async def _upsert_model(
        instance: "Model",
        save_all: bool,
        previous_model: Optional["Model"],
        relation_field: Optional["ForeignKeyField"],
        update_count: int,
    ) -> int:
        """
        Method updates given instance if:

        * instance is not saved or
        * instance have no pk or
        * save_all=True flag is set

        and instance is not __pk_only__.

        If relation leading to instance is a ManyToMany also the through model is saved

        :param instance: current model to upsert
        :type instance: Model
        :param save_all: flag if all models should be saved or only not saved ones
        :type save_all: bool
        :param relation_field: field with relation
        :type relation_field: Optional[ForeignKeyField]
        :param previous_model: previous model from which method came
        :type previous_model: Model
        :param update_count: no of updated models
        :type update_count: int
        :return: no of updated models
        :rtype: int
        """
        if (
            save_all or not instance.pk or not instance.saved
        ) and not instance.__pk_only__:
            await instance.upsert()
            if relation_field and relation_field.is_multi:
                await instance._upsert_through_model(
                    instance=instance,
                    relation_field=relation_field,
                    previous_model=cast("Model", previous_model),
                )
            update_count += 1
        return update_count

    @staticmethod
    async def _upsert_through_model(
        instance: "Model", previous_model: "Model", relation_field: "ForeignKeyField"
    ) -> None:
        """
        Upsert through model for m2m relation.

        :param instance: current model to upsert
        :type instance: Model
        :param relation_field: field with relation
        :type relation_field: Optional[ForeignKeyField]
        :param previous_model: previous model from which method came
        :type previous_model: Model
        """
        through_name = previous_model.Meta.model_fields[
            relation_field.name
        ].through.get_name()
        through = getattr(instance, through_name)
        if through:
            through_dict = through.dict(exclude=through.extract_related_names())
        else:
            through_dict = {}
        await getattr(
            previous_model, relation_field.name
        ).queryset_proxy.upsert_through_instance(instance, **through_dict)

    async def _update_relation_list(
        self,
        fields_list: Collection["ForeignKeyField"],
        follow: bool,
        save_all: bool,
        relation_map: Dict,
        update_count: int,
    ) -> int:
        """
        Internal method used in save_related to follow deeper from
        related models and update numbers of updated related instances.

        :type save_all: flag if all models should be saved
        :type save_all: bool
        :param fields_list: list of ormar fields to follow and save
        :type fields_list: Collection["ForeignKeyField"]
        :param relation_map: map of relations to follow
        :type relation_map: Dict
        :param follow: flag to trigger deep save -
        by default only directly related models are saved
        with follow=True also related models of related models are saved
        :type follow: bool
        :param update_count: internal parameter for recursive calls -
        number of updated instances
        :type update_count: int
        :return: tuple of update count and visited
        :rtype: int
        """
        for field in fields_list:
            values = self._get_field_values(name=field.name)
            for value in values:
                if follow:
                    update_count = await value.save_related(
                        follow=follow,
                        save_all=save_all,
                        relation_map=self._skip_ellipsis(  # type: ignore
                            relation_map, field.name, default_return={}
                        ),
                        update_count=update_count,
                        previous_model=self,
                        relation_field=field,
                    )
                else:
                    update_count = await value._upsert_model(
                        instance=value,
                        save_all=save_all,
                        previous_model=self,
                        relation_field=field,
                        update_count=update_count,
                    )
        return update_count

    def _get_field_values(self, name: str) -> List:
        """
        Extract field values and ensures it is a list.

        :param name: name of the field
        :type name: str
        :return: list of values
        :rtype: List
        """
        values = getattr(self, name) or []
        if not isinstance(values, list):
            values = [values]
        return values<|MERGE_RESOLUTION|>--- conflicted
+++ resolved
@@ -1,8 +1,4 @@
-<<<<<<< HEAD
-=======
 import base64
-import uuid
->>>>>>> 4ed267e5
 from typing import (
     Any,
     Callable,
@@ -18,11 +14,7 @@
 import pydantic
 
 import ormar  # noqa: I100, I202
-<<<<<<< HEAD
-=======
-from ormar.exceptions import ModelPersistenceError
 from ormar.fields.parsers import encode_json
->>>>>>> 4ed267e5
 from ormar.models.mixins import AliasMixin
 from ormar.models.mixins.relation_mixin import RelationMixin
 
@@ -38,13 +30,10 @@
     if TYPE_CHECKING:  # pragma: nocover
         _choices_fields: Optional[Set]
         _skip_ellipsis: Callable
-<<<<<<< HEAD
         pk_names_list: List[str]
         pk_aliases_list: List[str]
-=======
         _json_fields: Set[str]
         _bytes_fields: Set[str]
->>>>>>> 4ed267e5
         __fields__: Dict[str, pydantic.fields.ModelField]
 
     @classmethod
@@ -81,6 +70,7 @@
         :return: dictionary of model that is about to be updated
         :rtype: Dict[str, str]
         """
+        new_kwargs = cls.populate_compound_pk(new_kwargs)
         new_kwargs = cls.parse_non_db_fields(new_kwargs)
         new_kwargs = cls.substitute_models_with_pks(new_kwargs)
         new_kwargs = cls.reconvert_str_to_bytes(new_kwargs)
@@ -165,7 +155,10 @@
                 parsers = {"string": lambda x: str(x), "hex": lambda x: "%.32x" % x.int}
                 uuid_format = field.column_type.uuid_format
                 parser: Callable[..., Any] = parsers.get(uuid_format, lambda x: x)
-                model_dict[name] = parser(model_dict[name])
+                if isinstance(model_dict[name], dict):
+                    model_dict[name] = field.to.parse_non_db_fields(model_dict[name])
+                else:
+                    model_dict[name] = parser(model_dict[name])
         return model_dict
 
     @classmethod
