--- conflicted
+++ resolved
@@ -1,10 +1,3 @@
-<<<<<<< HEAD
-from typing import Callable, Collection, Dict, List, Optional, Set, TYPE_CHECKING, cast
-
-import ormar
-from ormar.models.helpers.validation import validate_choices
-=======
-import uuid
 from typing import (
     Any,
     Callable,
@@ -20,8 +13,6 @@
 import pydantic
 
 import ormar  # noqa: I100, I202
-from ormar.exceptions import ModelPersistenceError
->>>>>>> 5e946f51
 from ormar.models.mixins import AliasMixin
 from ormar.models.mixins.relation_mixin import RelationMixin
 
@@ -37,12 +28,9 @@
     if TYPE_CHECKING:  # pragma: nocover
         _choices_fields: Optional[Set]
         _skip_ellipsis: Callable
-<<<<<<< HEAD
         pk_names_list: List[str]
         pk_aliases_list: List[str]
-=======
         __fields__: Dict[str, pydantic.fields.ModelField]
->>>>>>> 5e946f51
 
     @classmethod
     def prepare_model_to_save(cls, new_kwargs: dict) -> dict:
