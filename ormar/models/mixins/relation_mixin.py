--- conflicted
+++ resolved
@@ -1,8 +1,5 @@
-<<<<<<< HEAD
-from typing import Any, Callable, Dict, List, Optional, Set, TYPE_CHECKING, cast
-=======
-from typing import TYPE_CHECKING, Callable, Dict, List, Optional, Set, cast
->>>>>>> 1ed0d5a8
+from typing import TYPE_CHECKING, Any, Callable, Dict, List, Optional, Set, cast
+
 
 from ormar import BaseField, ForeignKeyField
 from ormar.models.traversible import NodeList
