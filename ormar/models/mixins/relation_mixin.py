--- conflicted
+++ resolved
@@ -121,14 +121,11 @@
 
     @classmethod
     def _iterate_related_models(  # noqa: CCR001
-<<<<<<< HEAD
-        cls, node_list: NodeList = None, source_relation: str = None, limit = 0
-=======
         cls,
         node_list: NodeList = None,
         source_relation: str = None,
         recurrent: bool = False,
->>>>>>> beb43dd7
+        limit:int = 0
     ) -> List[str]:
         """
         Iterates related models recursively to extract relation strings of
@@ -157,11 +154,7 @@
                     parent_node=current_node,
                 )
                 deep_relations = target_model._iterate_related_models(
-<<<<<<< HEAD
-                    source_relation=relation, node_list=node_list, limit = limit + 1
-=======
-                    source_relation=relation, node_list=node_list, recurrent=True
->>>>>>> beb43dd7
+                    source_relation=relation, node_list=node_list, recurrent=True, limit = limit + 1
                 )
                 processed_relations.extend(deep_relations)
 
