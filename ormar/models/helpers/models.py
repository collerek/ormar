import collections
import itertools
import sqlite3
from typing import Any, Dict, List, TYPE_CHECKING, Tuple, Type

import pydantic
from pydantic.typing import ForwardRef
import ormar  # noqa: I100
from ormar.models.helpers.pydantic import populate_pydantic_default_values
from ormar.models.utils import Extra

if TYPE_CHECKING:  # pragma no cover
    from ormar import Model
    from ormar.fields import BaseField


def is_field_an_forward_ref(field: "BaseField") -> bool:
    """
    Checks if field is a relation field and whether any of the referenced models
    are ForwardRefs that needs to be updated before proceeding.

    :param field: model field to verify
    :type field: Type[BaseField]
    :return: result of the check
    :rtype: bool
    """
    return field.is_relation and (
        field.to.__class__ == ForwardRef or field.through.__class__ == ForwardRef
    )


def populate_default_options_values(  # noqa: CCR001
    new_model: Type["Model"], model_fields: Dict
) -> None:
    """
    Sets all optional Meta values to it's defaults
    and set model_fields that were already previously extracted.

    Here should live all options that are not overwritten/set for all models.

    Current options are:
    * constraints = []
    * abstract = False

    :param new_model: newly constructed Model
    :type new_model: Model class
    :param model_fields: dict of model fields
    :type model_fields: Union[Dict[str, type], Dict]
    """
<<<<<<< HEAD
    if not hasattr(new_model.Meta, "aliases_dict"):
        new_model.Meta.aliases_dict = dict()
    if not hasattr(new_model.Meta, "model_fields"):
        new_model.Meta.model_fields = model_fields
    if not hasattr(new_model.Meta, "abstract"):
        new_model.Meta.abstract = False
    if not hasattr(new_model.Meta, "extra"):
        new_model.Meta.extra = Extra.forbid
    if not hasattr(new_model.Meta, "orders_by"):
        new_model.Meta.orders_by = []
    if not hasattr(new_model.Meta, "exclude_parent_fields"):
        new_model.Meta.exclude_parent_fields = []
=======
    defaults = {
        "queryset_class": ormar.QuerySet,
        "constraints": [],
        "model_fields": model_fields,
        "abstract": False,
        "extra": Extra.forbid,
        "orders_by": [],
        "exclude_parent_fields": [],
    }
    for key, value in defaults.items():
        if not hasattr(new_model.Meta, key):
            setattr(new_model.Meta, key, value)
>>>>>>> 4ed267e5

    set_constraints(new_model=new_model)
    verify_if_model_has_unresolved_forward_references(new_model=new_model)
    cache_bytes_and_json_fields(new_model=new_model)


def set_constraints(new_model: Type["Model"]) -> None:
    if not hasattr(new_model.Meta, "constraints"):
        new_model.Meta.constraints = []

    if any(
        isinstance(const, ormar.PrimaryKeyConstraint)
        for const in new_model.Meta.constraints
    ):
        new_model.Meta.has_compound_pk = True
        new_model.Meta.pk_constraint = next(
            const
            for const in new_model.Meta.constraints
            if isinstance(const, ormar.PrimaryKeyConstraint)
        )
    else:
        new_model.Meta.has_compound_pk = False

    if not hasattr(new_model.Meta, "denied_fields"):
        new_model.Meta.denied_fields = set()


def verify_if_model_has_unresolved_forward_references(new_model: Type["Model"]) -> None:
    if any(
        is_field_an_forward_ref(field) for field in new_model.Meta.model_fields.values()
    ):
        new_model.Meta.requires_ref_update = True
    else:
        new_model.Meta.requires_ref_update = False


def cache_bytes_and_json_fields(new_model: Type["Model"]) -> None:
    new_model._json_fields = {
        name
        for name, field in new_model.Meta.model_fields.items()
        if field.__type__ == pydantic.Json
    }
    new_model._bytes_fields = {
        name
        for name, field in new_model.Meta.model_fields.items()
        if field.__type__ == bytes
    }

    new_model.__relation_map__ = None


class Connection(sqlite3.Connection):
    def __init__(self, *args: Any, **kwargs: Any) -> None:  # pragma: no cover
        super().__init__(*args, **kwargs)
        self.execute("PRAGMA foreign_keys=1;")


def substitue_backend_pool_for_sqlite(new_model: Type["Model"]) -> None:
    """
    Recreates Connection pool for sqlite3 with new factory that
    executes "PRAGMA foreign_keys=1; on initialization to enable foreign keys.

    :param new_model: newly declared ormar Model
    :type new_model: Model class
    """
    backend = new_model.Meta.database._backend
    if (
        backend._dialect.name == "sqlite" and "factory" not in backend._options
    ):  # pragma: no cover
        backend._options["factory"] = Connection
        old_pool = backend._pool
        backend._pool = old_pool.__class__(backend._database_url, **backend._options)


def check_required_meta_parameters(new_model: Type["Model"]) -> None:
    """
    Verifies if ormar.Model has database and metadata set.

    Recreates Connection pool for sqlite3

    :param new_model: newly declared ormar Model
    :type new_model: Model class
    """
    if not hasattr(new_model.Meta, "database"):
        if not getattr(new_model.Meta, "abstract", False):
            raise ormar.ModelDefinitionError(
                f"{new_model.__name__} does not have database defined."
            )

    else:
        substitue_backend_pool_for_sqlite(new_model=new_model)

    if not hasattr(new_model.Meta, "metadata"):
        if not getattr(new_model.Meta, "abstract", False):
            raise ormar.ModelDefinitionError(
                f"{new_model.__name__} does not have metadata defined."
            )


def extract_annotations_and_default_vals(attrs: Dict) -> Tuple[Dict, Dict]:
    """
    Extracts annotations from class namespace dict and triggers
    extraction of ormar model_fields.

    :param attrs: namespace of the class created
    :type attrs: Dict
    :return: namespace of the class updated, dict of extracted model_fields
    :rtype: Tuple[Dict, Dict]
    """
    key = "__annotations__"
    attrs[key] = attrs.get(key, {})
    attrs, model_fields = populate_pydantic_default_values(attrs)
    return attrs, model_fields


def group_related_list(list_: List) -> collections.OrderedDict:
    """
    Translates the list of related strings into a dictionary.
    That way nested models are grouped to traverse them in a right order
    and to avoid repetition.

    Sample: ["people__houses", "people__cars__models", "people__cars__colors"]
    will become:
    {'people': {'houses': [], 'cars': ['models', 'colors']}}

    Result dictionary is sorted by length of the values and by key

    :param list_: list of related models used in select related
    :type list_: List[str]
    :return: list converted to dictionary to avoid repetition and group nested models
    :rtype: Dict[str, List]
    """
    result_dict: Dict[str, Any] = dict()
    list_.sort(key=lambda x: x.split("__")[0])
    grouped = itertools.groupby(list_, key=lambda x: x.split("__")[0])
    for key, group in grouped:
        group_list = list(group)
        new = sorted(
            ["__".join(x.split("__")[1:]) for x in group_list if len(x.split("__")) > 1]
        )
        if any("__" in x for x in new):
            result_dict[key] = group_related_list(new)
        else:
            result_dict.setdefault(key, []).extend(new)
    return collections.OrderedDict(
        sorted(result_dict.items(), key=lambda item: len(item[1]))
    )


def meta_field_not_set(model: Type["Model"], field_name: str) -> bool:
    """
    Checks if field with given name is already present in model.Meta.
    Then check if it's set to something truthful
    (in practice meaning not None, as it's non or ormar Field only).

    :param model: newly constructed model
    :type model: Model class
    :param field_name: name of the ormar field
    :type field_name: str
    :return: result of the check
    :rtype: bool
    """
    return not hasattr(model.Meta, field_name) or not getattr(model.Meta, field_name)<|MERGE_RESOLUTION|>--- conflicted
+++ resolved
@@ -47,21 +47,9 @@
     :param model_fields: dict of model fields
     :type model_fields: Union[Dict[str, type], Dict]
     """
-<<<<<<< HEAD
-    if not hasattr(new_model.Meta, "aliases_dict"):
-        new_model.Meta.aliases_dict = dict()
-    if not hasattr(new_model.Meta, "model_fields"):
-        new_model.Meta.model_fields = model_fields
-    if not hasattr(new_model.Meta, "abstract"):
-        new_model.Meta.abstract = False
-    if not hasattr(new_model.Meta, "extra"):
-        new_model.Meta.extra = Extra.forbid
-    if not hasattr(new_model.Meta, "orders_by"):
-        new_model.Meta.orders_by = []
-    if not hasattr(new_model.Meta, "exclude_parent_fields"):
-        new_model.Meta.exclude_parent_fields = []
-=======
+
     defaults = {
+        "aliases_dict": {},
         "queryset_class": ormar.QuerySet,
         "constraints": [],
         "model_fields": model_fields,
@@ -73,7 +61,6 @@
     for key, value in defaults.items():
         if not hasattr(new_model.Meta, key):
             setattr(new_model.Meta, key, value)
->>>>>>> 4ed267e5
 
     set_constraints(new_model=new_model)
     verify_if_model_has_unresolved_forward_references(new_model=new_model)
@@ -131,7 +118,7 @@
         self.execute("PRAGMA foreign_keys=1;")
 
 
-def substitue_backend_pool_for_sqlite(new_model: Type["Model"]) -> None:
+def substitute_backend_pool_for_sqlite(new_model: Type["Model"]) -> None:
     """
     Recreates Connection pool for sqlite3 with new factory that
     executes "PRAGMA foreign_keys=1; on initialization to enable foreign keys.
@@ -164,7 +151,7 @@
             )
 
     else:
-        substitue_backend_pool_for_sqlite(new_model=new_model)
+        substitute_backend_pool_for_sqlite(new_model=new_model)
 
     if not hasattr(new_model.Meta, "metadata"):
         if not getattr(new_model.Meta, "abstract", False):
