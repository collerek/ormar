import string
import uuid
from collections import defaultdict
from random import choices
from typing import Dict, List, TYPE_CHECKING, Type, Union

import sqlalchemy
from sqlalchemy import text

if TYPE_CHECKING:  # pragma: no cover
    from ormar import Model
    from ormar.models import ModelRow


def get_table_alias() -> str:
    """
    Creates a random string that is used to alias tables in joins.
    It's necessary that each relation has it's own aliases cause you can link
    to the same target tables from multiple fields on one model as well as from
    multiple different models in one join.

    :return: randomly generated alias
    :rtype: str
    """
    alias = (
        "".join(choices(string.ascii_uppercase, k=2))  # noqa: S311
        + uuid.uuid4().hex[:4]
    )
    return alias.lower()


class AliasManager:
    """
    Keep all aliases of relations between different tables.
    One global instance is shared between all models.
    """

    def __init__(self) -> None:
        self._reversed_aliases: Dict[str, str] = dict()
<<<<<<< HEAD
        self._relation_aliases: Dict[str, str] = defaultdict(get_table_alias)
=======
        self._prefixed_tables: Dict[str, text] = dict()

    def __contains__(self, item: str) -> bool:
        return self._aliases_new.__contains__(item)

    def __getitem__(self, key: str) -> Any:
        return self._aliases_new.__getitem__(key)
>>>>>>> 4ed267e5

    @property
    def reversed_aliases(self) -> Dict:
        """
        Returns swapped key-value pairs from aliases where alias is the key.

        :return: dictionary of prefix to relation
        :rtype: Dict
        """
        reversed_aliases = {v: k for k, v in self._relation_aliases.items()}
        self._reversed_aliases = reversed_aliases
        return self._reversed_aliases

    @staticmethod
    def prefixed_columns(
        alias: str, table: sqlalchemy.Table, fields: List = None
    ) -> List[text]:
        """
        Creates a list of aliases sqlalchemy text clauses from
        string alias and sqlalchemy.Table.

        Optional list of fields to include can be passed to extract only those columns.
        List has to have sqlalchemy names of columns (ormar aliases) not the ormar ones.

        :param alias: alias of given table
        :type alias: str
        :param table: table from which fields should be aliased
        :type table: sqlalchemy.Table
        :param fields: fields to include
        :type fields: Optional[List[str]]
        :return: list of sqlalchemy text clauses with "column name as aliased name"
        :rtype: List[text]
        """
        alias = f"{alias}_" if alias else ""
        aliased_fields = [f"{alias}{x}" for x in fields] if fields else []
        all_columns = (
            table.columns
            if not fields
            else [
                col
                for col in table.columns
                if col.name in fields or col.name in aliased_fields
            ]
        )
        return [column.label(f"{alias}{column.name}") for column in all_columns]

    def prefixed_table_name(self, alias: str, table: sqlalchemy.Table) -> text:
        """
        Creates text clause with table name with aliased name.

        :param alias: alias of given table
        :type alias: str
        :param table: table
        :type table: sqlalchemy.Table
        :return: sqlalchemy text clause as "table_name aliased_name"
        :rtype: sqlalchemy text clause
        """
        full_alias = f"{alias}_{table.name}"
        key = f"{full_alias}_{id(table)}"
        return self._prefixed_tables.setdefault(key, table.alias(full_alias))

    def resolve_relation_string_alias(
        self, source_model: Union[Type["Model"], Type["ModelRow"]], relation_string: str
    ) -> str:
        """
        Given source model and relation string returns the alias for this complex
        relation if it exists, otherwise fallback to normal relation from a relation
        field definition.

        :param source_model: model with query starts
        :type source_model: source Model
        :param relation_string: string with relation joins defined
        :type relation_string: str
        :return: alias of the relation
        :rtype: str
        """
        return self._relation_aliases[f"{source_model.get_name()}_{relation_string}"]

    def resolve_full_string_alias(self, relation_string: str) -> str:
        """
        Given source model and relation string returns the alias for this complex
        relation if it exists, otherwise fallback to normal relation from a relation
        field definition.

        :param relation_string: string with relation joins defined
        :type relation_string: str
        :return: alias of the relation
        :rtype: str
        """
        return self._relation_aliases[relation_string]<|MERGE_RESOLUTION|>--- conflicted
+++ resolved
@@ -37,17 +37,8 @@
 
     def __init__(self) -> None:
         self._reversed_aliases: Dict[str, str] = dict()
-<<<<<<< HEAD
         self._relation_aliases: Dict[str, str] = defaultdict(get_table_alias)
-=======
         self._prefixed_tables: Dict[str, text] = dict()
-
-    def __contains__(self, item: str) -> bool:
-        return self._aliases_new.__contains__(item)
-
-    def __getitem__(self, key: str) -> Any:
-        return self._aliases_new.__getitem__(key)
->>>>>>> 4ed267e5
 
     @property
     def reversed_aliases(self) -> Dict:
