--- conflicted
+++ resolved
@@ -94,7 +94,6 @@
 
 
 def populate_fk_params_based_on_to_model(
-<<<<<<< HEAD
     to: Type["T"],
     nullable: bool,
     onupdate: str = None,
@@ -103,10 +102,6 @@
     virtual: bool = False,
 ) -> Tuple[Any, List[Union["ForeignKeyConstraint", "ForeignKeyConstraintData"]], Any]:
     # TODO: finish docstring
-=======
-    to: Type["T"], nullable: bool, onupdate: str = None, ondelete: str = None
-) -> Tuple[Any, List, Any]:
->>>>>>> 5e946f51
     """
     Based on target to model to which relation leads to populates the type of the
     pydantic field to use, ForeignKey constraint and type of the target column field.
@@ -219,7 +214,6 @@
         )
 
 
-<<<<<<< HEAD
 def generate_relation_fields_if_required(
     to: Type["Model"], names: Dict[str, str]
 ) -> Dict[str, str]:
@@ -228,15 +222,6 @@
     return names
 
 
-class UniqueColumns(UniqueConstraint):
-    """
-    Subclass of sqlalchemy.UniqueConstraint.
-    Used to avoid importing anything from sqlalchemy by user.
-    """
-
-
-=======
->>>>>>> 5e946f51
 @dataclass
 class ForeignKeyConstraintData:
     """
@@ -312,13 +297,10 @@
     skip_reverse = kwargs.pop("skip_reverse", False)
     skip_field = kwargs.pop("skip_field", False)
 
-<<<<<<< HEAD
     real_name = kwargs.pop("real_name", None)
     names = kwargs.pop("names", None)
-=======
     sql_nullable = kwargs.pop("sql_nullable", None)
     sql_nullable = nullable if sql_nullable is None else sql_nullable
->>>>>>> 5e946f51
 
     validate_not_allowed_fields(kwargs)
 
@@ -329,9 +311,7 @@
         column_type = None
         is_compound = False
     else:
-        names = generate_relation_fields_if_required(
-            to=to, names=names  # type: ignore
-        )
+        names = generate_relation_fields_if_required(to=to, names=names)  # type: ignore
         __type__, constraints, column_type = populate_fk_params_based_on_to_model(
             to=to,  # type: ignore
             nullable=nullable,
