--- conflicted
+++ resolved
@@ -272,8 +272,9 @@
         return model
 
     @classmethod
-<<<<<<< HEAD
-    def register_relation(cls, model: "Model", child: "Model") -> None:
+    def register_relation(
+        cls, model: "Model", child: "Model", relation_name: str
+    ) -> None:
         """
         Registers relation between parent and child in relation manager.
         Relation manager is kep on each model (different instance).
@@ -286,11 +287,6 @@
         :param child: child model
         :type child: Model class
         """
-=======
-    def register_relation(
-        cls, model: "Model", child: "Model", relation_name: str
-    ) -> None:
->>>>>>> eeee0409
         model._orm.add(
             parent=model,
             child=child,
