from typing import TYPE_CHECKING, Any, Dict, List, Optional, Tuple, Type, cast

import sqlalchemy
from sqlalchemy import text

import ormar  # noqa I100
from ormar.exceptions import ModelDefinitionError, RelationshipInstanceError
from ormar.relations import AliasManager

if TYPE_CHECKING:  # pragma no cover
    from ormar import ManyToManyField, Model
    from ormar.models.excludable import ExcludableItems
    from ormar.queryset import OrderAction


class SqlJoin:
    def __init__(  # noqa:  CFQ002
        self,
        used_aliases: List,
        select_from: sqlalchemy.sql.select,
        columns: List[sqlalchemy.Column],
        excludable: "ExcludableItems",
        order_columns: Optional[List["OrderAction"]],
        sorted_orders: Dict,
        main_model: Type["Model"],
        relation_name: str,
        relation_str: str,
        related_models: Any = None,
        own_alias: str = "",
        source_model: Optional[Type["Model"]] = None,
        already_sorted: Optional[Dict] = None,
    ) -> None:
        self.relation_name = relation_name
        self.related_models = related_models or []
        self.select_from = select_from
        self.columns = columns
        self.excludable = excludable

        self.order_columns = order_columns
        self.sorted_orders = sorted_orders
        self.already_sorted = already_sorted or dict()

        self.main_model = main_model
        self.own_alias = own_alias
        self.used_aliases = used_aliases
        self.target_field = self.main_model.ormar_config.model_fields[
            self.relation_name
        ]

        self._next_model: Optional[Type["Model"]] = None
        self._next_alias: Optional[str] = None

        self.relation_str = relation_str
        self.source_model = source_model

    @property
    def next_model(self) -> Type["Model"]:
        if not self._next_model:  # pragma: nocover
            raise RelationshipInstanceError(
                "Cannot link to related table if relation.to model is not set."
            )
        return self._next_model

    @next_model.setter
    def next_model(self, value: Type["Model"]) -> None:
        self._next_model = value

    @property
    def next_alias(self) -> str:
        if not self._next_alias:  # pragma: nocover
            raise RelationshipInstanceError("Alias for given relation not found.")
        return self._next_alias

    @next_alias.setter
    def next_alias(self, value: str) -> None:
        self._next_alias = value

    @property
    def alias_manager(self) -> AliasManager:
        """
        Shortcut for ormar's model AliasManager stored on OrmarConfig.

        :return: alias manager from model's OrmarConfig
        :rtype: AliasManager
        """
        return self.main_model.ormar_config.alias_manager

    @property
    def to_table(self) -> sqlalchemy.Table:
        """
        Shortcut to table name of the next model
        :return: name of the target table
        :rtype: str
        """
        return self.next_model.ormar_config.table

    def _on_clause(self, previous_alias: str, from_table_name:str, from_column_name: str, to_table_name: str, to_column_name: str) -> text:
        """
        Receives aliases and names of both ends of the join and combines them
        into one text clause used in joins.

        :param previous_alias: alias of previous table
        :type previous_alias: str
        :param from_table_name: from table name
        :type from_table_name: str
        :param from_column_name: from column name
        :type from_column_name: str
        :param to_table_name: to table name
        :type to_table_name: str
        :param to_column_name: to column name
        :type to_column_name: str
        :return: clause combining all strings
        :rtype: sqlalchemy.text
        """
        dialect = self.main_model.Meta.database._backend._dialect
        quoter = dialect.identifier_preparer.quote
        left_part = f"{quoter(f'{self.next_alias}_{to_table_name}')}.{quoter(to_column_name)}"
        if not previous_alias:
<<<<<<< HEAD
            dialect = self.main_model.ormar_config.database._backend._dialect
            table, column = from_clause.split(".")
            quotter = dialect.identifier_preparer.quote
            right_part = f"{quotter(table)}.{quotter(column)}"
=======
            right_part = f"{quoter(from_table_name)}.{quoter(from_column_name)}"
>>>>>>> 3a206dd8
        else:
            right_part = f"{quoter(f'{previous_alias}_{from_table_name}')}.{from_column_name}"

        return text(f"{left_part}={right_part}")

    def build_join(self) -> Tuple[List, sqlalchemy.sql.select, List, Dict]:
        """
        Main external access point for building a join.
        Splits the join definition, updates fields and exclude_fields if needed,
        handles switching to through models for m2m relations, returns updated lists of
        used_aliases and sort_orders.

        :return: list of used aliases, select from, list of aliased columns, sort orders
        :rtype: Tuple[List[str], Join, List[TextClause], Dict]
        """
        if self.target_field.is_multi:
            self._process_m2m_through_table()

        self.next_model = self.target_field.to
        self._forward_join()

        self._process_following_joins()

        return (self.used_aliases, self.select_from, self.columns, self.sorted_orders)

    def _forward_join(self) -> None:
        """
        Process actual join.
        Registers complex relation join on encountering of the duplicated alias.
        """
        self.next_alias = self.alias_manager.resolve_relation_alias(
            from_model=self.target_field.owner, relation_name=self.relation_name
        )
        if self.next_alias not in self.used_aliases:
            self._process_join()
        else:
            if "__" in self.relation_str and self.source_model:
                relation_key = f"{self.source_model.get_name()}_{self.relation_str}"
                if relation_key not in self.alias_manager:
                    self.next_alias = self.alias_manager.add_alias(
                        alias_key=relation_key
                    )
                else:
                    self.next_alias = self.alias_manager[relation_key]
                self._process_join()

    def _process_following_joins(self) -> None:
        """
        Iterates through nested models to create subsequent joins.
        """
        for related_name in self.related_models:
            remainder = None
            if (
                isinstance(self.related_models, dict)
                and self.related_models[related_name]
            ):
                remainder = self.related_models[related_name]
            self._process_deeper_join(related_name=related_name, remainder=remainder)

    def _process_deeper_join(self, related_name: str, remainder: Any) -> None:
        """
        Creates nested recurrent instance of SqlJoin for each nested join table,
        updating needed return params here as a side effect.

        Updated are:

        * self.used_aliases,
        * self.select_from,
        * self.columns,
        * self.sorted_orders,

        :param related_name: name of the relation to follow
        :type related_name: str
        :param remainder: deeper tables if there are more nested joins
        :type remainder: Any
        """
        sql_join = SqlJoin(
            used_aliases=self.used_aliases,
            select_from=self.select_from,
            columns=self.columns,
            excludable=self.excludable,
            order_columns=self.order_columns,
            sorted_orders=self.sorted_orders,
            main_model=self.next_model,
            relation_name=related_name,
            related_models=remainder,
            relation_str="__".join([self.relation_str, related_name]),
            own_alias=self.next_alias,
            source_model=self.source_model or self.main_model,
            already_sorted=self.already_sorted,
        )
        (
            self.used_aliases,
            self.select_from,
            self.columns,
            self.sorted_orders,
        ) = sql_join.build_join()

    def _process_m2m_through_table(self) -> None:
        """
        Process Through table of the ManyToMany relation so that source table is
        linked to the through table (one additional join)

        Replaces needed parameters like:

        * self.next_model,
        * self.next_alias,
        * self.relation_name,
        * self.own_alias,
        * self.target_field

        To point to through model
        """
        new_part = self._process_m2m_related_name_change()

        self.next_model = self.target_field.through
        self._forward_join()

        self.relation_name = new_part
        self.own_alias = self.next_alias
        self.target_field = self.next_model.ormar_config.model_fields[
            self.relation_name
        ]

    def _process_m2m_related_name_change(self, reverse: bool = False) -> str:
        """
        Extracts relation name to link join through the Through model declared on
        relation field.

        Changes the same names in order_by queries if they are present.

        :param reverse: flag if it's on_clause lookup - use reverse fields
        :type reverse: bool
        :return: new relation name switched to through model field
        :rtype: str
        """
        target_field = self.target_field
        is_primary_self_ref = (
            target_field.self_reference
            and self.relation_name == target_field.self_reference_primary
        )
        if (is_primary_self_ref and not reverse) or (
            not is_primary_self_ref and reverse
        ):
            new_part = target_field.default_source_field_name()  # type: ignore
        else:
            new_part = target_field.default_target_field_name()  # type: ignore
        return new_part

    def _process_join(self) -> None:  # noqa: CFQ002
        """
        Resolves to and from column names and table names.

        Produces on_clause.

        Performs actual join updating select_from parameter.

        Adds aliases of required column to list of columns to include in query.

        Updates the used aliases list directly.

        Process order_by causes for non m2m relations.

        """
        to_key, from_key = self._get_to_and_from_keys()

        on_clause = self._on_clause(
            previous_alias=self.own_alias,
<<<<<<< HEAD
            from_clause=f"{self.target_field.owner.ormar_config.tablename}.{from_key}",
            to_clause=f"{self.to_table.name}.{to_key}",
=======
            from_table_name=self.target_field.owner.Meta.tablename,
            from_column_name=from_key,
            to_table_name=self.to_table.name,
            to_column_name=to_key,
>>>>>>> 3a206dd8
        )
        target_table = self.alias_manager.prefixed_table_name(
            self.next_alias, self.to_table
        )
        self.select_from = sqlalchemy.sql.outerjoin(
            self.select_from, target_table, on_clause
        )

        self._get_order_bys()

        self_related_fields = self.next_model.own_table_columns(
            model=self.next_model,
            excludable=self.excludable,
            alias=self.next_alias,
            use_alias=True,
        )
        self.columns.extend(
            self.alias_manager.prefixed_columns(
                self.next_alias, target_table, self_related_fields
            )
        )
        self.used_aliases.append(self.next_alias)

    def _set_default_primary_key_order_by(self) -> None:
        for order_by in self.next_model.ormar_config.orders_by:
            clause = ormar.OrderAction(
                order_str=order_by, model_cls=self.next_model, alias=self.next_alias
            )
            self.sorted_orders[clause] = clause.get_text_clause()

    def _verify_allowed_order_field(self, order_by: str) -> None:
        """
        Verifies if proper field string is used.
        :param order_by: string with order by definition
        :type order_by: str
        """
        parts = order_by.split("__")
        if len(parts) > 2 or parts[0] != self.target_field.through.get_name():
            raise ModelDefinitionError(
                "You can order the relation only " "by related or link table columns!"
            )

    def _get_alias_and_model(self, order_by: str) -> Tuple[str, Type["Model"]]:
        """
        Returns proper model and alias to be applied in the clause.

        :param order_by: string with order by definition
        :type order_by: str
        :return: alias and model to be used in clause
        :rtype: Tuple[str, Type["Model"]]
        """
        if self.target_field.is_multi and "__" in order_by:
            self._verify_allowed_order_field(order_by=order_by)
            alias = self.next_alias
            model = self.target_field.owner
        elif self.target_field.is_multi:
            alias = self.alias_manager.resolve_relation_alias(
                from_model=self.target_field.through,
                relation_name=cast(
                    "ManyToManyField", self.target_field
                ).default_target_field_name(),
            )
            model = self.target_field.to
        else:
            alias = self.alias_manager.resolve_relation_alias(
                from_model=self.target_field.owner, relation_name=self.target_field.name
            )
            model = self.target_field.to

        return alias, model

    def _get_order_bys(self) -> None:  # noqa: CCR001
        """
        Triggers construction of order bys if they are given.
        Otherwise by default each table is sorted by a primary key column asc.
        """
        alias = self.next_alias
        current_table_sorted = False
        if f"{alias}_{self.next_model.get_name()}" in self.already_sorted:
            current_table_sorted = True
        if self.order_columns:
            for condition in self.order_columns:
                if condition.check_if_filter_apply(
                    target_model=self.next_model, alias=alias
                ):
                    current_table_sorted = True
                    self.sorted_orders[condition] = condition.get_text_clause()
                    self.already_sorted[
                        f"{self.next_alias}_{self.next_model.get_name()}"
                    ] = condition
        if self.target_field.orders_by and not current_table_sorted:
            current_table_sorted = True
            for order_by in self.target_field.orders_by:
                alias, model = self._get_alias_and_model(order_by=order_by)
                clause = ormar.OrderAction(
                    order_str=order_by, model_cls=model, alias=alias
                )
                self.sorted_orders[clause] = clause.get_text_clause()
                self.already_sorted[f"{alias}_{model.get_name()}"] = clause

        if not current_table_sorted and not self.target_field.is_multi:
            self._set_default_primary_key_order_by()

    def _get_to_and_from_keys(self) -> Tuple[str, str]:
        """
        Based on the relation type, name of the relation and previous models and parts
        stored in JoinParameters it resolves the current to and from keys, which are
        different for ManyToMany relation, ForeignKey and reverse related of relations.

        :return: to key and from key
        :rtype: Tuple[str, str]
        """
        if self.target_field.is_multi:
            to_key = self._process_m2m_related_name_change(reverse=True)
            from_key = self.main_model.get_column_alias(
                self.main_model.ormar_config.pkname
            )

        elif self.target_field.virtual:
            to_field = self.target_field.get_related_name()
            to_key = self.target_field.to.get_column_alias(to_field)
            from_key = self.main_model.get_column_alias(
                self.main_model.ormar_config.pkname
            )

        else:
            to_key = self.target_field.to.get_column_alias(
                self.target_field.to.ormar_config.pkname
            )
            from_key = self.main_model.get_column_alias(self.relation_name)

        return to_key, from_key<|MERGE_RESOLUTION|>--- conflicted
+++ resolved
@@ -94,7 +94,14 @@
         """
         return self.next_model.ormar_config.table
 
-    def _on_clause(self, previous_alias: str, from_table_name:str, from_column_name: str, to_table_name: str, to_column_name: str) -> text:
+    def _on_clause(
+        self,
+        previous_alias: str,
+        from_table_name: str,
+        from_column_name: str,
+        to_table_name: str,
+        to_column_name: str,
+    ) -> text:
         """
         Receives aliases and names of both ends of the join and combines them
         into one text clause used in joins.
@@ -114,18 +121,15 @@
         """
         dialect = self.main_model.Meta.database._backend._dialect
         quoter = dialect.identifier_preparer.quote
-        left_part = f"{quoter(f'{self.next_alias}_{to_table_name}')}.{quoter(to_column_name)}"
+        left_part = (
+            f"{quoter(f'{self.next_alias}_{to_table_name}')}.{quoter(to_column_name)}"
+        )
         if not previous_alias:
-<<<<<<< HEAD
-            dialect = self.main_model.ormar_config.database._backend._dialect
-            table, column = from_clause.split(".")
-            quotter = dialect.identifier_preparer.quote
-            right_part = f"{quotter(table)}.{quotter(column)}"
-=======
             right_part = f"{quoter(from_table_name)}.{quoter(from_column_name)}"
->>>>>>> 3a206dd8
         else:
-            right_part = f"{quoter(f'{previous_alias}_{from_table_name}')}.{from_column_name}"
+            right_part = (
+                f"{quoter(f'{previous_alias}_{from_table_name}')}.{from_column_name}"
+            )
 
         return text(f"{left_part}={right_part}")
 
@@ -292,15 +296,10 @@
 
         on_clause = self._on_clause(
             previous_alias=self.own_alias,
-<<<<<<< HEAD
-            from_clause=f"{self.target_field.owner.ormar_config.tablename}.{from_key}",
-            to_clause=f"{self.to_table.name}.{to_key}",
-=======
             from_table_name=self.target_field.owner.Meta.tablename,
             from_column_name=from_key,
             to_table_name=self.to_table.name,
             to_column_name=to_key,
->>>>>>> 3a206dd8
         )
         target_table = self.alias_manager.prefixed_table_name(
             self.next_alias, self.to_table
