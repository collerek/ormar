from collections import OrderedDict
from typing import Any, Dict, List, Optional, TYPE_CHECKING, Tuple, Type, cast

import sqlalchemy
from sqlalchemy import text

import ormar  # noqa I100
from ormar.exceptions import ModelDefinitionError, RelationshipInstanceError
from ormar.relations import AliasManager

if TYPE_CHECKING:  # pragma no cover
    from ormar import Model, ManyToManyField
    from ormar.queryset import OrderAction
    from ormar.models.excludable import ExcludableItems


class SqlJoin:
    def __init__(  # noqa:  CFQ002
        self,
        used_aliases: List,
        select_from: sqlalchemy.sql.select,
        columns: List[sqlalchemy.Column],
        excludable: "ExcludableItems",
        order_columns: Optional[List["OrderAction"]],
        sorted_orders: OrderedDict,
        main_model: Type["Model"],
        relation_name: str,
        relation_str: str,
        related_models: Any = None,
        own_alias: str = "",
        source_model: Type["Model"] = None,
        already_sorted: Dict = None,
    ) -> None:
        self.relation_name = relation_name
        self.related_models = related_models or []
        self.select_from = select_from
        self.columns = columns
        self.excludable = excludable

        self.order_columns = order_columns
        self.sorted_orders = sorted_orders
        self.already_sorted = already_sorted or dict()

        self.main_model = main_model
        self.own_alias = own_alias
        self.used_aliases = used_aliases
        self.target_field = self.main_model.Meta.model_fields[self.relation_name]

        self._next_model: Optional[Type["Model"]] = None
        self._next_alias: Optional[str] = None

        self.relation_str = relation_str
        self.source_model = source_model

    @property
    def next_model(self) -> Type["Model"]:
        if not self._next_model:  # pragma: nocover
            raise RelationshipInstanceError(
                "Cannot link to related table if relation.to model is not set."
            )
        return self._next_model

    @next_model.setter
    def next_model(self, value: Type["Model"]) -> None:
        self._next_model = value

    @property
    def next_alias(self) -> str:
        if not self._next_alias:  # pragma: nocover
            raise RelationshipInstanceError("Alias for given relation not found.")
        return self._next_alias

    @next_alias.setter
    def next_alias(self, value: str) -> None:
        self._next_alias = value

    @property
    def alias_manager(self) -> AliasManager:
        """
        Shortcut for ormar's model AliasManager stored on Meta.

        :return: alias manager from model's Meta
        :rtype: AliasManager
        """
        return self.main_model.Meta.alias_manager

    @property
    def to_table(self) -> sqlalchemy.Table:
        """
        Shortcut to table name of the next model
        :return: name of the target table
        :rtype: str
        """
        return self.next_model.Meta.table

<<<<<<< HEAD
    def generate_on_clause(self, to_key: str, from_key: str) -> text:
        if not self.target_field.is_compound or len(self.target_field.names) == 1:
            on_clause = self._on_clause(
                previous_alias=self.own_alias,
                from_clause=f"{self.target_field.owner.Meta.tablename}.{from_key}",
                to_clause=f"{self.to_table.name}.{to_key}",
            )
        else:
            names: Optional[Dict[str, str]] = self.target_field.names
            if self.target_field.is_multi:
                through_field = self.target_field.through
                names = through_field.Meta.model_fields[
                    through_field.get_column_name_from_alias(to_key)
                ].get_reversed_names()
            names = cast(Dict[str, str], names)
            owner_table_name = self.target_field.owner.Meta.tablename
            on_clause = sqlalchemy.sql.and_(
                *[
                    self._on_clause(
                        previous_alias=self.own_alias,
                        from_clause=f"{owner_table_name}.{own_name}",
                        to_clause=f"{self.to_table.name}.{target_name}",
                    )
                    for target_name, own_name in names.items()
                ]
            )
        return on_clause

    def _on_clause(
        self, previous_alias: str, from_clause: str, to_clause: str,
    ) -> text:
=======
    def _on_clause(self, previous_alias: str, from_clause: str, to_clause: str) -> text:
>>>>>>> 5e946f51
        """
        Receives aliases and names of both ends of the join and combines them
        into one text clause used in joins.

        :param previous_alias: alias of previous table
        :type previous_alias: str
        :param from_clause: from table name
        :type from_clause: str
        :param to_clause: to table name
        :type to_clause: str
        :return: clause combining all strings
        :rtype: sqlalchemy.text
        """
        left_part = f"{self.next_alias}_{to_clause}"
        right_part = f"{previous_alias + '_' if previous_alias else ''}{from_clause}"
        return text(f"{left_part}={right_part}")

    def build_join(self) -> Tuple[List, sqlalchemy.sql.select, List, OrderedDict]:
        """
        Main external access point for building a join.
        Splits the join definition, updates fields and exclude_fields if needed,
        handles switching to through models for m2m relations, returns updated lists of
        used_aliases and sort_orders.

        :return: list of used aliases, select from, list of aliased columns, sort orders
        :rtype: Tuple[List[str], Join, List[TextClause], collections.OrderedDict]
        """
        if self.target_field.is_multi:
            self._process_m2m_through_table()

        self.next_model = self.target_field.to
        self._forward_join()

        self._process_following_joins()

        return (self.used_aliases, self.select_from, self.columns, self.sorted_orders)

    def _forward_join(self) -> None:
        """
        Process actual join.
        Registers complex relation join on encountering of the duplicated alias.
        """
        self.next_alias = self.alias_manager.resolve_relation_alias(
            from_model=self.target_field.owner, relation_name=self.relation_name
        )
        if self.next_alias not in self.used_aliases:
            self._process_join()
        else:
            self._switch_to_complex_prefix_based_on_relation_str()

    def _switch_to_complex_prefix_based_on_relation_str(self) -> None:
        """
        Replace table prefix for duplicate relations in same query
        """
        if "__" in self.relation_str and self.source_model:
            relation_key = f"{self.source_model.get_name()}_{self.relation_str}"
            if self.target_field.is_multi:
                relation_key += "__multi"
            if relation_key not in self.alias_manager:
                self.next_alias = self.alias_manager.add_alias(alias_key=relation_key)
            else:
                self.next_alias = self.alias_manager[relation_key]
            self._process_join()

    def _process_following_joins(self) -> None:
        """
        Iterates through nested models to create subsequent joins.
        """
        for related_name in self.related_models:
            remainder = None
            if (
                isinstance(self.related_models, dict)
                and self.related_models[related_name]
            ):
                remainder = self.related_models[related_name]
            self._process_deeper_join(related_name=related_name, remainder=remainder)

    def _process_deeper_join(self, related_name: str, remainder: Any) -> None:
        """
        Creates nested recurrent instance of SqlJoin for each nested join table,
        updating needed return params here as a side effect.

        Updated are:

        * self.used_aliases,
        * self.select_from,
        * self.columns,
        * self.sorted_orders,

        :param related_name: name of the relation to follow
        :type related_name: str
        :param remainder: deeper tables if there are more nested joins
        :type remainder: Any
        """
        sql_join = SqlJoin(
            used_aliases=self.used_aliases,
            select_from=self.select_from,
            columns=self.columns,
            excludable=self.excludable,
            order_columns=self.order_columns,
            sorted_orders=self.sorted_orders,
            main_model=self.next_model,
            relation_name=related_name,
            related_models=remainder,
            relation_str="__".join([self.relation_str, related_name]),
            own_alias=self.next_alias,
            source_model=self.source_model or self.main_model,
            already_sorted=self.already_sorted,
        )
        (
            self.used_aliases,
            self.select_from,
            self.columns,
            self.sorted_orders,
        ) = sql_join.build_join()

    def _process_m2m_through_table(self) -> None:
        """
        Process Through table of the ManyToMany relation so that source table is
        linked to the through table (one additional join)

        Replaces needed parameters like:

        * self.next_model,
        * self.next_alias,
        * self.relation_name,
        * self.own_alias,
        * self.target_field

        To point to through model
        """
        new_part = self._process_m2m_related_name_change()

        self.next_model = self.target_field.through
        self._forward_join()

        self.relation_name = new_part
        self.own_alias = self.next_alias
        self.target_field = self.next_model.Meta.model_fields[self.relation_name]

    def _process_m2m_related_name_change(self, reverse: bool = False) -> str:
        """
        Extracts relation name to link join through the Through model declared on
        relation field.

        Changes the same names in order_by queries if they are present.

        :param reverse: flag if it's on_clause lookup - use reverse fields
        :type reverse: bool
        :return: new relation name switched to through model field
        :rtype: str
        """
        target_field = self.target_field
        is_primary_self_ref = (
            target_field.self_reference
            and self.relation_name == target_field.self_reference_primary
        )
        if (is_primary_self_ref and not reverse) or (
            not is_primary_self_ref and reverse
        ):
            new_part = target_field.default_source_field_name()  # type: ignore
        else:
            new_part = target_field.default_target_field_name()  # type: ignore
        return new_part

    def _process_join(self) -> None:  # noqa: CFQ002
        """
        Resolves to and from column names and table names.

        Produces on_clause.

        Performs actual join updating select_from parameter.

        Adds aliases of required column to list of columns to include in query.

        Updates the used aliases list directly.

        Process order_by causes for non m2m relations.

        """
        to_key, from_key = self._get_to_and_from_keys()
        on_clause = self.generate_on_clause(to_key=to_key, from_key=from_key)
        target_table = self.alias_manager.prefixed_table_name(
            self.next_alias, self.to_table
        )
        self.select_from = sqlalchemy.sql.outerjoin(
            self.select_from, target_table, on_clause
        )

        self._get_order_bys()

        self_related_fields = self.next_model.own_table_columns(
            model=self.next_model,
            excludable=self.excludable,
            alias=self.next_alias,
            use_alias=True,
        )
        self.columns.extend(
            self.alias_manager.prefixed_columns(
                self.next_alias, target_table, self_related_fields
            )
        )
        self.used_aliases.append(self.next_alias)

    def _set_default_primary_key_order_by(self) -> None:
        for order_by in self.next_model.Meta.orders_by:
            clause = ormar.OrderAction(
                order_str=order_by, model_cls=self.next_model, alias=self.next_alias
            )
            self.sorted_orders[clause] = clause.get_text_clause()

    def _verify_allowed_order_field(self, order_by: str) -> None:
        """
        Verifies if proper field string is used.
        :param order_by: string with order by definition
        :type order_by: str
        """
        parts = order_by.split("__")
        if len(parts) > 2 or parts[0] != self.target_field.through.get_name():
            raise ModelDefinitionError(
                "You can order the relation only " "by related or link table columns!"
            )

    def _get_alias_and_model(self, order_by: str) -> Tuple[str, Type["Model"]]:
        """
        Returns proper model and alias to be applied in the clause.

        :param order_by: string with order by definition
        :type order_by: str
        :return: alias and model to be used in clause
        :rtype: Tuple[str, Type["Model"]]
        """
        if self.target_field.is_multi and "__" in order_by:
            self._verify_allowed_order_field(order_by=order_by)
            alias = self.next_alias
            model = self.target_field.owner
        elif self.target_field.is_multi:
            alias = self.alias_manager.resolve_relation_alias(
                from_model=self.target_field.through,
                relation_name=cast(
                    "ManyToManyField", self.target_field
                ).default_target_field_name(),
            )
            model = self.target_field.to
        else:
            alias = self.alias_manager.resolve_relation_alias(
                from_model=self.target_field.owner, relation_name=self.target_field.name
            )
            model = self.target_field.to

        return alias, model

    def _get_order_bys(self) -> None:  # noqa: CCR001
        """
        Triggers construction of order bys if they are given.
        Otherwise by default each table is sorted by a primary key column asc.
        """
        alias = self.next_alias
        current_table_sorted = False
        if f"{alias}_{self.next_model.get_name()}" in self.already_sorted:
            current_table_sorted = True
        if self.order_columns:
            for condition in self.order_columns:
                if condition.check_if_filter_apply(
                    target_model=self.next_model, alias=alias
                ):
                    current_table_sorted = True
                    self.sorted_orders[condition] = condition.get_text_clause()
                    self.already_sorted[
                        f"{self.next_alias}_{self.next_model.get_name()}"
                    ] = condition
        if self.target_field.orders_by and not current_table_sorted:
            current_table_sorted = True
            for order_by in self.target_field.orders_by:
                alias, model = self._get_alias_and_model(order_by=order_by)
                clause = ormar.OrderAction(
                    order_str=order_by, model_cls=model, alias=alias
                )
                self.sorted_orders[clause] = clause.get_text_clause()
                self.already_sorted[f"{alias}_{model.get_name()}"] = clause

        if not current_table_sorted and not self.target_field.is_multi:
            self._set_default_primary_key_order_by()

    def _get_to_and_from_keys(self) -> Tuple[str, str]:
        """
        Based on the relation type, name of the relation and previous models and parts
        stored in JoinParameters it resolves the current to and from keys, which are
        different for ManyToMany relation, ForeignKey and reverse related of relations.

        :return: to key and from key
        :rtype: Tuple[str, str]
        """
        if self.target_field.is_multi:
            to_key = self._process_m2m_related_name_change(reverse=True)
            from_key = self.main_model.get_column_alias(self.main_model.Meta.pkname)

        elif self.target_field.virtual:
            to_field = self.target_field.get_related_name()
            to_key = self.target_field.to.get_column_alias(to_field)
            from_key = self.main_model.get_column_alias(self.main_model.Meta.pkname)

        else:
            to_key = self.target_field.to.get_column_alias(
                self.target_field.to.Meta.pkname
            )
            from_key = self.main_model.get_column_alias(self.relation_name)

        return to_key, from_key<|MERGE_RESOLUTION|>--- conflicted
+++ resolved
@@ -93,7 +93,6 @@
         """
         return self.next_model.Meta.table
 
-<<<<<<< HEAD
     def generate_on_clause(self, to_key: str, from_key: str) -> text:
         if not self.target_field.is_compound or len(self.target_field.names) == 1:
             on_clause = self._on_clause(
@@ -123,11 +122,11 @@
         return on_clause
 
     def _on_clause(
-        self, previous_alias: str, from_clause: str, to_clause: str,
+        self,
+        previous_alias: str,
+        from_clause: str,
+        to_clause: str,
     ) -> text:
-=======
-    def _on_clause(self, previous_alias: str, from_clause: str, to_clause: str) -> text:
->>>>>>> 5e946f51
         """
         Receives aliases and names of both ends of the join and combines them
         into one text clause used in joins.
