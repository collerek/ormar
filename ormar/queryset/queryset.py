--- conflicted
+++ resolved
@@ -941,11 +941,7 @@
 
     async def get_or_none(self, *args: Any, **kwargs: Any) -> Optional["T"]:
         """
-<<<<<<< HEAD
-        Get's the row from the db meeting the criteria set by kwargs.
-=======
         Gets the first row from the db meeting the criteria set by kwargs.
->>>>>>> 5fdeb4ca
 
         If no criteria set it will return the last row in db sorted by pk.
 
@@ -967,11 +963,7 @@
 
     async def get(self, *args: Any, **kwargs: Any) -> "T":  # noqa: CCR001
         """
-<<<<<<< HEAD
-        Get's the row from the db meeting the criteria set by kwargs.
-=======
         Gets the first row from the db meeting the criteria set by kwargs.
->>>>>>> 5fdeb4ca
 
         If no criteria set it will return the last row in db sorted by pk.
 
