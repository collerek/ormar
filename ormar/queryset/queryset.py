import asyncio
from typing import (
    Any,
    Dict,
    Generic,
    List,
    Optional,
    Sequence,
    Set,
    TYPE_CHECKING,
    Tuple,
    Type,
    TypeVar,
    Union,
    cast,
    AsyncGenerator,
)

import databases
import sqlalchemy
from sqlalchemy import bindparam

try:
    from sqlalchemy.engine import LegacyRow
except ImportError:  # pragma: no cover
    if TYPE_CHECKING:

        class LegacyRow(dict):  # type: ignore
            pass


import ormar  # noqa I100
from ormar import MultipleMatches, NoMatch
from ormar.exceptions import (
    ModelListEmptyError,
    ModelPersistenceError,
    QueryDefinitionError,
)
from ormar.queryset import FieldAccessor, FilterQuery, SelectAction
from ormar.queryset.actions.order_action import OrderAction
from ormar.queryset.clause import FilterGroup, QueryClause
from ormar.queryset.queries.prefetch_query import PrefetchQuery
from ormar.queryset.queries.query import Query
from ormar.queryset.reverse_alias_resolver import ReverseAliasResolver

if TYPE_CHECKING:  # pragma no cover
    from ormar import Model
    from ormar.models import T
    from ormar.models.metaclass import ModelMeta
    from ormar.models.excludable import ExcludableItems
else:
    T = TypeVar("T", bound="Model")


class QuerySet(Generic[T]):
    """
    Main class to perform database queries, exposed on each model as objects attribute.
    """

    def __init__(  # noqa CFQ002
        self,
        model_cls: Optional[Type["T"]] = None,
        filter_clauses: List = None,
        exclude_clauses: List = None,
        select_related: List = None,
        limit_count: int = None,
        offset: int = None,
        excludable: "ExcludableItems" = None,
        order_bys: List = None,
        prefetch_related: List = None,
        limit_raw_sql: bool = False,
        proxy_source_model: Optional[Type["Model"]] = None,
    ) -> None:
        self.proxy_source_model = proxy_source_model
        self.model_cls = model_cls
        self.filter_clauses = [] if filter_clauses is None else filter_clauses
        self.exclude_clauses = [] if exclude_clauses is None else exclude_clauses
        self._select_related = [] if select_related is None else select_related
        self._prefetch_related = [] if prefetch_related is None else prefetch_related
        self.limit_count = limit_count
        self.query_offset = offset
        self._excludable = excludable or ormar.ExcludableItems()
        self.order_bys = order_bys or []
        self.limit_sql_raw = limit_raw_sql

    @property
    def model_meta(self) -> "ModelMeta":
        """
        Shortcut to model class Meta set on QuerySet model.

        :return: Meta class of the model
        :rtype: model Meta class
        """
        if not self.model_cls:  # pragma nocover
            raise ValueError("Model class of QuerySet is not initialized")
        return self.model_cls.Meta

    @property
    def model(self) -> Type["T"]:
        """
        Shortcut to model class set on QuerySet.

        :return: model class
        :rtype: Type[Model]
        """
        if not self.model_cls:  # pragma nocover
            raise ValueError("Model class of QuerySet is not initialized")
        return self.model_cls

    def rebuild_self(  # noqa: CFQ002
        self,
        filter_clauses: List = None,
        exclude_clauses: List = None,
        select_related: List = None,
        limit_count: int = None,
        offset: int = None,
        excludable: "ExcludableItems" = None,
        order_bys: List = None,
        prefetch_related: List = None,
        limit_raw_sql: bool = None,
        proxy_source_model: Optional[Type["Model"]] = None,
    ) -> "QuerySet":
        """
        Method that returns new instance of queryset based on passed params,
        all not passed params are taken from current values.
        """
        overwrites = {
            "select_related": "_select_related",
            "offset": "query_offset",
            "excludable": "_excludable",
            "prefetch_related": "_prefetch_related",
            "limit_raw_sql": "limit_sql_raw",
        }
        passed_args = locals()

        def replace_if_none(arg_name: str) -> Any:
            if passed_args.get(arg_name) is None:
                return getattr(self, overwrites.get(arg_name, arg_name))
            return passed_args.get(arg_name)

        return self.__class__(
            model_cls=self.model_cls,
            filter_clauses=replace_if_none("filter_clauses"),
            exclude_clauses=replace_if_none("exclude_clauses"),
            select_related=replace_if_none("select_related"),
            limit_count=replace_if_none("limit_count"),
            offset=replace_if_none("offset"),
            excludable=replace_if_none("excludable"),
            order_bys=replace_if_none("order_bys"),
            prefetch_related=replace_if_none("prefetch_related"),
            limit_raw_sql=replace_if_none("limit_raw_sql"),
            proxy_source_model=replace_if_none("proxy_source_model"),
        )

    async def _prefetch_related_models(
        self, models: List["T"], rows: List
    ) -> List["T"]:
        """
        Performs prefetch query for selected models names.

        :param models: list of already parsed main Models from main query
        :type models: List[Model]
        :param rows: database rows from main query
        :type rows: List[sqlalchemy.engine.result.RowProxy]
        :return: list of models with prefetch models populated
        :rtype: List[Model]
        """
        query = PrefetchQuery(
            model_cls=self.model,
            excludable=self._excludable,
            prefetch_related=self._prefetch_related,
            select_related=self._select_related,
            orders_by=self.order_bys,
        )
        return await query.prefetch_related(models=models, rows=rows)  # type: ignore

    async def _process_query_result_rows(self, rows: List) -> List["T"]:
        """
        Process database rows and initialize ormar Model from each of the rows.

        :param rows: list of database rows from query result
        :type rows: List[sqlalchemy.engine.result.RowProxy]
        :return: list of models
        :rtype: List[Model]
        """
        result_rows = []
        for row in rows:
            result_rows.append(
                self.model.from_row(
                    row=row,
                    select_related=self._select_related,
                    excludable=self._excludable,
                    source_model=self.model,
                    proxy_source_model=self.proxy_source_model,
                )
            )
            await asyncio.sleep(0)

        if result_rows:
            return self.model.merge_instances_list(result_rows)  # type: ignore
        return cast(List["T"], result_rows)

    def _resolve_filter_groups(
        self, groups: Any
    ) -> Tuple[List[FilterGroup], List[str]]:
        """
        Resolves filter groups to populate FilterAction params in group tree.

        :param groups: tuple of FilterGroups
        :type groups: Any
        :return: list of resolver groups
        :rtype: Tuple[List[FilterGroup], List[str]]
        """
        filter_groups = []
        select_related = self._select_related
        if groups:
            for group in groups:
                if not isinstance(group, FilterGroup):
                    raise QueryDefinitionError(
                        "Only ormar.and_ and ormar.or_ "
                        "can be passed as filter positional"
                        " arguments,"
                        "other values need to be passed by"
                        "keyword arguments"
                    )
                _, select_related = group.resolve(
                    model_cls=self.model,
                    select_related=self._select_related,
                    filter_clauses=self.filter_clauses,
                )
                filter_groups.append(group)
        return filter_groups, select_related

    @staticmethod
    def check_single_result_rows_count(rows: Sequence[Optional["T"]]) -> None:
        """
        Verifies if the result has one and only one row.

        :param rows: one element list of Models
        :type rows: List[Model]
        """
        if not rows or rows[0] is None:
            raise NoMatch()
        if len(rows) > 1:
            raise MultipleMatches()

    @property
    def database(self) -> databases.Database:
        """
        Shortcut to models database from Meta class.

        :return: database
        :rtype: databases.Database
        """
        return self.model_meta.database

    @property
    def table(self) -> sqlalchemy.Table:
        """
        Shortcut to models table from Meta class.

        :return: database table
        :rtype: sqlalchemy.Table
        """
        return self.model_meta.table

    def build_select_expression(
        self, limit: int = None, offset: int = None, order_bys: List = None
    ) -> sqlalchemy.sql.select:
        """
        Constructs the actual database query used in the QuerySet.
        If any of the params is not passed the QuerySet own value is used.

        :param limit: number to limit the query
        :type limit: int
        :param offset: number to offset by
        :type offset: int
        :param order_bys: list of order-by fields names
        :type order_bys: List
        :return: built sqlalchemy select expression
        :rtype: sqlalchemy.sql.selectable.Select
        """
        qry = Query(
            model_cls=self.model,
            select_related=self._select_related,
            filter_clauses=self.filter_clauses,
            exclude_clauses=self.exclude_clauses,
            offset=offset or self.query_offset,
            excludable=self._excludable,
            order_bys=order_bys or self.order_bys,
            limit_raw_sql=self.limit_sql_raw,
            limit_count=limit if limit is not None else self.limit_count,
        )
        exp = qry.build_select_expression()
        # print("\n", exp.compile(compile_kwargs={"literal_binds": True}))
        return exp

    def filter(  # noqa: A003
        self, *args: Any, _exclude: bool = False, **kwargs: Any
    ) -> "QuerySet[T]":
        """
        Allows you to filter by any `Model` attribute/field
        as well as to fetch instances, with a filter across an FK relationship.

        You can use special filter suffix to change the filter operands:

        *  exact - like `album__name__exact='Malibu'` (exact match)
        *  iexact - like `album__name__iexact='malibu'` (exact match case insensitive)
        *  contains - like `album__name__contains='Mal'` (sql like)
        *  icontains - like `album__name__icontains='mal'` (sql like case insensitive)
        *  in - like `album__name__in=['Malibu', 'Barclay']` (sql in)
        *  isnull - like `album__name__isnull=True` (sql is null)
           (isnotnull `album__name__isnull=False` (sql is not null))
        *  gt - like `position__gt=3` (sql >)
        *  gte - like `position__gte=3` (sql >=)
        *  lt - like `position__lt=3` (sql <)
        *  lte - like `position__lte=3` (sql <=)
        *  startswith - like `album__name__startswith='Mal'` (exact start match)
        *  istartswith - like `album__name__istartswith='mal'` (case insensitive)
        *  endswith - like `album__name__endswith='ibu'` (exact end match)
        *  iendswith - like `album__name__iendswith='IBU'` (case insensitive)

        Note that you can also use python style filters - check the docs!

        :param _exclude: flag if it should be exclude or filter
        :type _exclude: bool
        :param kwargs: fields names and proper value types
        :type kwargs: Any
        :return: filtered QuerySet
        :rtype: QuerySet
        """
        filter_groups, select_related = self._resolve_filter_groups(groups=args)
        qryclause = QueryClause(
            model_cls=self.model,
            select_related=select_related,
            filter_clauses=self.filter_clauses,
        )
        filter_clauses, select_related = qryclause.prepare_filter(**kwargs)
        filter_clauses = filter_clauses + filter_groups  # type: ignore
        if _exclude:
            exclude_clauses = filter_clauses
            filter_clauses = self.filter_clauses
        else:
            exclude_clauses = self.exclude_clauses
            filter_clauses = filter_clauses

        return self.rebuild_self(
            filter_clauses=filter_clauses,
            exclude_clauses=exclude_clauses,
            select_related=select_related,
        )

    def exclude(self, *args: Any, **kwargs: Any) -> "QuerySet[T]":  # noqa: A003
        """
        Works exactly the same as filter and all modifiers (suffixes) are the same,
        but returns a *not* condition.

        So if you use `filter(name='John')` which is `where name = 'John'` in SQL,
        the `exclude(name='John')` equals to `where name <> 'John'`

        Note that all conditions are joined so if you pass multiple values it
        becomes a union of conditions.

        `exclude(name='John', age>=35)` will become
        `where not (name='John' and age>=35)`

        :param kwargs: fields names and proper value types
        :type kwargs: Any
        :return: filtered QuerySet
        :rtype: QuerySet
        """
        return self.filter(_exclude=True, *args, **kwargs)

    def select_related(self, related: Union[List, str, FieldAccessor]) -> "QuerySet[T]":
        """
        Allows to prefetch related models during the same query.

        **With `select_related` always only one query is run against the database**,
        meaning that one (sometimes complicated) join is generated and later nested
        models are processed in python.

        To fetch related model use `ForeignKey` names.

        To chain related `Models` relation use double underscores between names.

        :param related: list of relation field names, can be linked by '__' to nest
        :type related: Union[List, str]
        :return: QuerySet
        :rtype: QuerySet
        """
        if not isinstance(related, list):
            related = [related]
        related = [
            rel._access_chain if isinstance(rel, FieldAccessor) else rel
            for rel in related
        ]

        related = sorted(list(set(list(self._select_related) + related)))
        return self.rebuild_self(select_related=related)

    def select_all(self, follow: bool = False) -> "QuerySet[T]":
        """
        By default adds only directly related models.

        If follow=True is set it adds also related models of related models.

        To not get stuck in an infinite loop as related models also keep a relation
        to parent model visited models set is kept.

        That way already visited models that are nested are loaded, but the load do not
        follow them inside. So Model A -> Model B -> Model C -> Model A -> Model X
        will load second Model A but will never follow into Model X.
        Nested relations of those kind need to be loaded manually.

        :param follow: flag to trigger deep save -
        by default only directly related models are saved
        with follow=True also related models of related models are saved
        :type follow: bool
        :return: reloaded Model
        :rtype: Model
        """
        relations = list(self.model.extract_related_names())
        if follow:
            relations = self.model._iterate_related_models()
        return self.rebuild_self(select_related=relations)

    def prefetch_related(
        self, related: Union[List, str, FieldAccessor]
    ) -> "QuerySet[T]":
        """
        Allows to prefetch related models during query - but opposite to
        `select_related` each subsequent model is fetched in a separate database query.

        **With `prefetch_related` always one query per Model is run against the
        database**, meaning that you will have multiple queries executed one
        after another.

        To fetch related model use `ForeignKey` names.

        To chain related `Models` relation use double underscores between names.

        :param related: list of relation field names, can be linked by '__' to nest
        :type related: Union[List, str]
        :return: QuerySet
        :rtype: QuerySet
        """
        if not isinstance(related, list):
            related = [related]
        related = [
            rel._access_chain if isinstance(rel, FieldAccessor) else rel
            for rel in related
        ]

        related = list(set(list(self._prefetch_related) + related))
        return self.rebuild_self(prefetch_related=related)

    def fields(
        self, columns: Union[List, str, Set, Dict], _is_exclude: bool = False
    ) -> "QuerySet[T]":
        """
        With `fields()` you can select subset of model columns to limit the data load.

        Note that `fields()` and `exclude_fields()` works both for main models
        (on normal queries like `get`, `all` etc.)
        as well as `select_related` and `prefetch_related`
        models (with nested notation).

        You can select specified fields by passing a `str, List[str], Set[str] or
        dict` with nested definition.

        To include related models use notation
        `{related_name}__{column}[__{optional_next} etc.]`.

        `fields()` can be called several times, building up the columns to select.

        If you include related models into `select_related()` call but you won't specify
        columns for those models in fields - implies a list of all fields for
        those nested models.

        Mandatory fields cannot be excluded as it will raise `ValidationError`,
        to exclude a field it has to be nullable.

        Pk column cannot be excluded - it's always auto added even if
        not explicitly included.

        You can also pass fields to include as dictionary or set.

        To mark a field as included in a dictionary use it's name as key
        and ellipsis as value.

        To traverse nested models use nested dictionaries.

        To include fields at last level instead of nested dictionary a set can be used.

        To include whole nested model specify model related field name and ellipsis.

        :param _is_exclude: flag if it's exclude or include operation
        :type _is_exclude: bool
        :param columns: columns to include
        :type columns: Union[List, str, Set, Dict]
        :return: QuerySet
        :rtype: QuerySet
        """
        excludable = ormar.ExcludableItems.from_excludable(self._excludable)
        excludable.build(
            items=columns,
            model_cls=self.model_cls,  # type: ignore
            is_exclude=_is_exclude,
        )

        return self.rebuild_self(excludable=excludable)

    def exclude_fields(self, columns: Union[List, str, Set, Dict]) -> "QuerySet[T]":
        """
        With `exclude_fields()` you can select subset of model columns that will
        be excluded to limit the data load.

        It's the opposite of `fields()` method so check documentation above
        to see what options are available.

        Especially check above how you can pass also nested dictionaries
        and sets as a mask to exclude fields from whole hierarchy.

        Note that `fields()` and `exclude_fields()` works both for main models
        (on normal queries like `get`, `all` etc.)
        as well as `select_related` and `prefetch_related` models
        (with nested notation).

        Mandatory fields cannot be excluded as it will raise `ValidationError`,
        to exclude a field it has to be nullable.

        Pk column cannot be excluded - it's always auto added even
        if explicitly excluded.

        :param columns: columns to exclude
        :type columns: Union[List, str, Set, Dict]
        :return: QuerySet
        :rtype: QuerySet
        """
        return self.fields(columns=columns, _is_exclude=True)

    def order_by(self, columns: Union[List, str, OrderAction]) -> "QuerySet[T]":
        """
        With `order_by()` you can order the results from database based on your
        choice of fields.

        You can provide a string with field name or list of strings with fields names.

        Ordering in sql will be applied in order of names you provide in order_by.

        By default if you do not provide ordering `ormar` explicitly orders by
        all primary keys

        If you are sorting by nested models that causes that the result rows are
        unsorted by the main model `ormar` will combine those children rows into
        one main model.

        The main model will never duplicate in the result

        To order by main model field just provide a field name

        To sort on nested models separate field names with dunder '__'.

        You can sort this way across all relation types -> `ForeignKey`,
        reverse virtual FK and `ManyToMany` fields.

        To sort in descending order provide a hyphen in front of the field name

        :param columns: columns by which models should be sorted
        :type columns: Union[List, str]
        :return: QuerySet
        :rtype: QuerySet
        """
        if not isinstance(columns, list):
            columns = [columns]

        orders_by = [
            OrderAction(order_str=x, model_cls=self.model_cls)  # type: ignore
            if not isinstance(x, OrderAction)
            else x
            for x in columns
        ]

        order_bys = self.order_bys + [x for x in orders_by if x not in self.order_bys]
        return self.rebuild_self(order_bys=order_bys)

    async def values(
        self,
        fields: Union[List, str, Set, Dict] = None,
        exclude_through: bool = False,
        _as_dict: bool = True,
        _flatten: bool = False,
    ) -> List:
        """
        Return a list of dictionaries with column values in order of the fields
        passed or all fields from queried models.

        To filter for given row use filter/exclude methods before values,
        to limit number of rows use limit/offset or paginate before values.

        Note that it always return a list even for one row from database.

        :param exclude_through: flag if through models should be excluded
        :type exclude_through: bool
        :param _flatten: internal parameter to flatten one element tuples
        :type _flatten: bool
        :param _as_dict: internal parameter if return dict or tuples
        :type _as_dict: bool
        :param fields: field name or list of field names to extract from db
        :type fields:  Union[List, str, Set, Dict]
        """
        if fields:
            return await self.fields(columns=fields).values(
                _as_dict=_as_dict, _flatten=_flatten, exclude_through=exclude_through
            )
        expr = self.build_select_expression()
        rows = await self.database.fetch_all(expr)
        if not rows:
            return []
        alias_resolver = ReverseAliasResolver(
            select_related=self._select_related,
            excludable=self._excludable,
            model_cls=self.model_cls,  # type: ignore
            exclude_through=exclude_through,
        )
        column_map = alias_resolver.resolve_columns(
            columns_names=list(cast(LegacyRow, rows[0]).keys())
        )
        result = [
            {column_map.get(k): v for k, v in dict(x).items() if k in column_map}
            for x in rows
        ]
        if _as_dict:
            return result
        if _flatten and self._excludable.include_entry_count() != 1:
            raise QueryDefinitionError(
                "You cannot flatten values_list if more than one field is selected!"
            )
        tuple_result = [tuple(x.values()) for x in result]
        return tuple_result if not _flatten else [x[0] for x in tuple_result]

    async def values_list(
        self,
        fields: Union[List, str, Set, Dict] = None,
        flatten: bool = False,
        exclude_through: bool = False,
    ) -> List:
        """
        Return a list of tuples with column values in order of the fields passed or
        all fields from queried models.

        When one field is passed you can flatten the list of tuples into list of values
        of that single field.

        To filter for given row use filter/exclude methods before values,
        to limit number of rows use limit/offset or paginate before values.

        Note that it always return a list even for one row from database.

        :param exclude_through: flag if through models should be excluded
        :type exclude_through: bool
        :param fields: field name or list of field names to extract from db
        :type fields: Union[str, List[str]]
        :param flatten: when one field is passed you can flatten the list of tuples
        :type flatten: bool
        """
        return await self.values(
            fields=fields,
            exclude_through=exclude_through,
            _as_dict=False,
            _flatten=flatten,
        )

    async def exists(self) -> bool:
        """
        Returns a bool value to confirm if there are rows matching the given criteria
        (applied with `filter` and `exclude` if set).

        :return: result of the check
        :rtype: bool
        """
        expr = self.build_select_expression()
        expr = sqlalchemy.exists(expr).select()
        return await self.database.fetch_val(expr)

    async def count(self, distinct: bool = True) -> int:
        """
        Returns number of rows matching the given criteria
        (applied with `filter` and `exclude` if set before).
        If `distinct` is `True` (the default), this will return
        the number of primary rows selected. If `False`,
        the count will be the total number of rows returned
        (including extra rows for `one-to-many` or `many-to-many`
        left `select_related` table joins).
        `False` is the legacy (buggy) behavior for workflows that depend on it.

        :param distinct: flag if the primary table rows should be distinct or not

        :return: number of rows
        :rtype: int
        """
        expr = self.build_select_expression().alias("subquery_for_count")
        expr = sqlalchemy.func.count().select().select_from(expr)
        if distinct:
            pk_column_name = self.model.get_column_alias(self.model_meta.pkname)
            expr_distinct = expr.group_by(pk_column_name).alias("subquery_for_group")
            expr = sqlalchemy.func.count().select().select_from(expr_distinct)
        return await self.database.fetch_val(expr)

    async def _query_aggr_function(self, func_name: str, columns: List) -> Any:
        func = getattr(sqlalchemy.func, func_name)
        select_actions = [
            SelectAction(select_str=column, model_cls=self.model) for column in columns
        ]
        if func_name in ["sum", "avg"]:
            if any(not x.is_numeric for x in select_actions):
                raise QueryDefinitionError(
                    "You can use sum and svg only with" "numeric types of columns"
                )
        select_columns = [x.apply_func(func, use_label=True) for x in select_actions]
        expr = self.build_select_expression().alias(f"subquery_for_{func_name}")
        expr = sqlalchemy.select(select_columns).select_from(expr)
        # print("\n", expr.compile(compile_kwargs={"literal_binds": True}))
        result = await self.database.fetch_one(expr)
        return dict(result) if len(result) > 1 else result[0]  # type: ignore

    async def max(self, columns: Union[str, List[str]]) -> Any:  # noqa: A003
        """
        Returns max value of columns for rows matching the given criteria
        (applied with `filter` and `exclude` if set before).

        :return: max value of column(s)
        :rtype: Any
        """
        if not isinstance(columns, list):
            columns = [columns]
        return await self._query_aggr_function(func_name="max", columns=columns)

    async def min(self, columns: Union[str, List[str]]) -> Any:  # noqa: A003
        """
        Returns min value of columns for rows matching the given criteria
        (applied with `filter` and `exclude` if set before).

        :return: min value of column(s)
        :rtype: Any
        """
        if not isinstance(columns, list):
            columns = [columns]
        return await self._query_aggr_function(func_name="min", columns=columns)

    async def sum(self, columns: Union[str, List[str]]) -> Any:  # noqa: A003
        """
        Returns sum value of columns for rows matching the given criteria
        (applied with `filter` and `exclude` if set before).

        :return: sum value of columns
        :rtype: int
        """
        if not isinstance(columns, list):
            columns = [columns]
        return await self._query_aggr_function(func_name="sum", columns=columns)

    async def avg(self, columns: Union[str, List[str]]) -> Any:
        """
        Returns avg value of columns for rows matching the given criteria
        (applied with `filter` and `exclude` if set before).

        :return: avg value of columns
        :rtype: Union[int, float, List]
        """
        if not isinstance(columns, list):
            columns = [columns]
        return await self._query_aggr_function(func_name="avg", columns=columns)

    async def update(self, each: bool = False, **kwargs: Any) -> int:
        """
        Updates the model table after applying the filters from kwargs.

        You have to either pass a filter to narrow down a query or explicitly pass
        each=True flag to affect whole table.

        :param each: flag if whole table should be affected if no filter is passed
        :type each: bool
        :param kwargs: fields names and proper value types
        :type kwargs: Any
        :return: number of updated rows
        :rtype: int
        """
        if not each and not (self.filter_clauses or self.exclude_clauses):
            raise QueryDefinitionError(
                "You cannot update without filtering the queryset first. "
                "If you want to update all rows use update(each=True, **kwargs)"
            )

        self_fields = self.model.extract_db_own_fields().union(
            self.model.extract_related_names()
        )
        updates = {k: v for k, v in kwargs.items() if k in self_fields}
        updates = self.model.validate_choices(updates)
        updates = self.model.translate_columns_to_aliases(updates)

        expr = FilterQuery(filter_clauses=self.filter_clauses).apply(
            self.table.update().values(**updates)
        )
        expr = FilterQuery(filter_clauses=self.exclude_clauses, exclude=True).apply(
            expr
        )
        return await self.database.execute(expr)

    async def delete(self, *args: Any, each: bool = False, **kwargs: Any) -> int:
        """
        Deletes from the model table after applying the filters from kwargs.

        You have to either pass a filter to narrow down a query or explicitly pass
        each=True flag to affect whole table.

        :param each: flag if whole table should be affected if no filter is passed
        :type each: bool
        :param kwargs: fields names and proper value types
        :type kwargs: Any
        :return: number of deleted rows
        :rtype:int
        """
        if kwargs or args:
            return await self.filter(*args, **kwargs).delete()
        if not each and not (self.filter_clauses or self.exclude_clauses):
            raise QueryDefinitionError(
                "You cannot delete without filtering the queryset first. "
                "If you want to delete all rows use delete(each=True)"
            )
        expr = FilterQuery(filter_clauses=self.filter_clauses).apply(
            self.table.delete()
        )
        expr = FilterQuery(filter_clauses=self.exclude_clauses, exclude=True).apply(
            expr
        )
        return await self.database.execute(expr)

    def paginate(self, page: int, page_size: int = 20) -> "QuerySet[T]":
        """
        You can paginate the result which is a combination of offset and limit clauses.
        Limit is set to page size and offset is set to (page-1) * page_size.

        :param page_size: numbers of items per page
        :type page_size: int
        :param page: page number
        :type page: int
        :return: QuerySet
        :rtype: QuerySet
        """
        if page < 1 or page_size < 1:
            raise QueryDefinitionError("Page size and page have to be greater than 0.")

        limit_count = page_size
        query_offset = (page - 1) * page_size
        return self.rebuild_self(limit_count=limit_count, offset=query_offset)

    def limit(self, limit_count: int, limit_raw_sql: bool = None) -> "QuerySet[T]":
        """
        You can limit the results to desired number of parent models.

        To limit the actual number of database query rows instead of number of main
        models use the `limit_raw_sql` parameter flag, and set it to `True`.

        :param limit_raw_sql: flag if raw sql should be limited
        :type limit_raw_sql: bool
        :param limit_count: number of models to limit
        :type limit_count: int
        :return: QuerySet
        :rtype: QuerySet
        """
        limit_raw_sql = self.limit_sql_raw if limit_raw_sql is None else limit_raw_sql
        return self.rebuild_self(limit_count=limit_count, limit_raw_sql=limit_raw_sql)

    def offset(self, offset: int, limit_raw_sql: bool = None) -> "QuerySet[T]":
        """
        You can also offset the results by desired number of main models.

        To offset the actual number of database query rows instead of number of main
        models use the `limit_raw_sql` parameter flag, and set it to `True`.

        :param limit_raw_sql: flag if raw sql should be offset
        :type limit_raw_sql: bool
        :param offset: numbers of models to offset
        :type offset: int
        :return: QuerySet
        :rtype: QuerySet
        """
        limit_raw_sql = self.limit_sql_raw if limit_raw_sql is None else limit_raw_sql
        return self.rebuild_self(offset=offset, limit_raw_sql=limit_raw_sql)

    async def first(self, *args: Any, **kwargs: Any) -> "T":
        """
        Gets the first row from the db ordered by primary key column ascending.

        :raises NoMatch: if no rows are returned
        :raises MultipleMatches: if more than 1 row is returned.
        :param kwargs: fields names and proper value types
        :type kwargs: Any
        :return: returned model
        :rtype: Model
        """
        if kwargs or args:
            return await self.filter(*args, **kwargs).first()

        expr = self.build_select_expression(
            limit=1,
            order_bys=(
                [
                    OrderAction(
                        order_str=f"{self.model.Meta.pkname}",
                        model_cls=self.model_cls,  # type: ignore
                    )
                ]
                if not any([x.is_source_model_order for x in self.order_bys])
                else []
            )
            + self.order_bys,
        )
        rows = await self.database.fetch_all(expr)
        processed_rows = await self._process_query_result_rows(rows)
        if self._prefetch_related and processed_rows:
            processed_rows = await self._prefetch_related_models(processed_rows, rows)
        self.check_single_result_rows_count(processed_rows)
        return processed_rows[0]  # type: ignore

    async def get_or_none(self, *args: Any, **kwargs: Any) -> Optional["T"]:
        """
        Gets the first row from the db meeting the criteria set by kwargs.

        If no criteria set it will return the last row in db sorted by pk.

        Passing a criteria is actually calling filter(*args, **kwargs) method described
        below.

        If not match is found None will be returned.

        :param kwargs: fields names and proper value types
        :type kwargs: Any
        :return: returned model
        :rtype: Model
        """
        try:
            return await self.get(*args, **kwargs)
        except ormar.NoMatch:
            return None

    async def get(self, *args: Any, **kwargs: Any) -> "T":  # noqa: CCR001
        """
        Gets the first row from the db meeting the criteria set by kwargs.

        If no criteria set it will return the last row in db sorted by pk.

        Passing a criteria is actually calling filter(*args, **kwargs) method described
        below.

        :raises NoMatch: if no rows are returned
        :raises MultipleMatches: if more than 1 row is returned.
        :param kwargs: fields names and proper value types
        :type kwargs: Any
        :return: returned model
        :rtype: Model
        """
        if kwargs or args:
            return await self.filter(*args, **kwargs).get()

        if not self.filter_clauses:
            expr = self.build_select_expression(
                limit=1,
                order_bys=(
                    [
                        OrderAction(
                            order_str=f"-{self.model.Meta.pkname}",
                            model_cls=self.model_cls,  # type: ignore
                        )
                    ]
                    if not any([x.is_source_model_order for x in self.order_bys])
                    else []
                )
                + self.order_bys,
            )
        else:
            expr = self.build_select_expression()

        rows = await self.database.fetch_all(expr)
        processed_rows = await self._process_query_result_rows(rows)
        if self._prefetch_related and processed_rows:
            processed_rows = await self._prefetch_related_models(processed_rows, rows)
        self.check_single_result_rows_count(processed_rows)
        return processed_rows[0]  # type: ignore

    async def get_or_create(
        self,
        _defaults: Optional[Dict[str, Any]] = None,
        *args: Any,
        **kwargs: Any,
    ) -> Tuple["T", bool]:
        """
        Combination of create and get methods.

        Tries to get a row meeting the criteria for kwargs
        and if `NoMatch` exception is raised
        it creates a new one with given kwargs and _defaults.

        Passing a criteria is actually calling filter(*args, **kwargs) method described
        below.

        :param kwargs: fields names and proper value types
        :type kwargs: Any
        :param _defaults: default values for creating object
        :type _defaults: Optional[Dict[str, Any]]
        :return: model instance and a boolean
        :rtype: Tuple("T", bool)
        """
        try:
            return await self.get(*args, **kwargs), False
        except NoMatch:
            _defaults = _defaults or {}
            return await self.create(**{**kwargs, **_defaults}), True

    async def update_or_create(self, **kwargs: Any) -> "T":
        """
        Updates the model, or in case there is no match in database creates a new one.

        :param kwargs: fields names and proper value types
        :type kwargs: Any
        :return: updated or created model
        :rtype: Model
        """
        pk_name = self.model_meta.pkname
        if "pk" in kwargs:
            kwargs[pk_name] = kwargs.pop("pk")
        if pk_name not in kwargs or kwargs.get(pk_name) is None:
            return await self.create(**kwargs)
        model = await self.get(pk=kwargs[pk_name])
        return await model.update(**kwargs)

    async def all(self, *args: Any, **kwargs: Any) -> List["T"]:  # noqa: A003
        """
        Returns all rows from a database for given model for set filter options.

        Passing args and/or kwargs is a shortcut and equals to calling
        `filter(*args, **kwargs).all()`.

        If there are no rows meeting the criteria an empty list is returned.

        :param kwargs: fields names and proper value types
        :type kwargs: Any
        :return: list of returned models
        :rtype: List[Model]
        """
        if kwargs or args:
            return await self.filter(*args, **kwargs).all()

        expr = self.build_select_expression()
        rows = await self.database.fetch_all(expr)
        result_rows = await self._process_query_result_rows(rows)
        if self._prefetch_related and result_rows:
            result_rows = await self._prefetch_related_models(result_rows, rows)

        return result_rows

    async def iterate(  # noqa: A003
        self,
        *args: Any,
        **kwargs: Any,
    ) -> AsyncGenerator["T", None]:
        """
        Return async iterable generator for all rows from a database for given model.

        Passing args and/or kwargs is a shortcut and equals to calling
        `filter(*args, **kwargs).iterate()`.

        If there are no rows meeting the criteria an empty async generator is returned.

        :param kwargs: fields names and proper value types
        :type kwargs: Any
        :return: asynchronous iterable generator of returned models
        :rtype: AsyncGenerator[Model]
        """

        if self._prefetch_related:
            raise QueryDefinitionError(
                "Prefetch related queries are not supported in iterators"
            )

        if kwargs or args:
            async for result in self.filter(*args, **kwargs).iterate():
                yield result
            return

        expr = self.build_select_expression()

        rows: list = []
        last_primary_key = None
        pk_alias = self.model.get_column_alias(self.model_meta.pkname)

        async for row in self.database.iterate(query=expr):
            current_primary_key = row[pk_alias]
            if last_primary_key == current_primary_key or last_primary_key is None:
                last_primary_key = current_primary_key
                rows.append(row)
                continue

            yield (await self._process_query_result_rows(rows))[0]
            last_primary_key = current_primary_key
            rows = [row]

        if rows:
            yield (await self._process_query_result_rows(rows))[0]

    async def create(self, **kwargs: Any) -> "T":
        """
        Creates the model instance, saves it in a database and returns the updates model
        (with pk populated if not passed and autoincrement is set).

        The allowed kwargs are `Model` fields names and proper value types.

        :param kwargs: fields names and proper value types
        :type kwargs: Any
        :return: created model
        :rtype: Model
        """
        instance = self.model(**kwargs)
        instance = await instance.save()
        return instance

    async def bulk_create(self, objects: List["T"]) -> None:
        """
        Performs a bulk create in one database session to speed up the process.

        Allows you to create multiple objects at once.

        A valid list of `Model` objects needs to be passed.

        Bulk operations do not send signals.

        :param objects: list of ormar models already initialized and ready to save.
        :type objects: List[Model]
        """
<<<<<<< HEAD
        if not objects:
            raise ModelListEmptyError("Bulk create objects are empty!")

        ready_objects = [obj.prepare_model_to_save(obj.dict()) for obj in objects]
=======

        if not objects:
            raise ModelListEmptyError("Bulk create objects are empty!")

        ready_objects = []
        for obj in objects:
            ready_objects.append(obj.prepare_model_to_save(obj.dict()))
            await asyncio.sleep(0)  # Allow context switching to prevent blocking
>>>>>>> 3a206dd8

        # don't use execute_many, as in databases it's executed in a loop
        # instead of using execute_many from drivers
        expr = self.table.insert().values(ready_objects)
        await self.database.execute(expr)

        for obj in objects:
            obj.set_save_status(True)

    async def bulk_update(  # noqa:  CCR001
        self, objects: List["T"], columns: List[str] = None
    ) -> None:
        """
        Performs bulk update in one database session to speed up the process.

        Allows you to update multiple instance at once.

        All `Models` passed need to have primary key column populated.

        You can also select which fields to update by passing `columns` list
        as a list of string names.

        Bulk operations do not send signals.

        :param objects: list of ormar models
        :type objects: List[Model]
        :param columns: list of columns to update
        :type columns: List[str]
        """
        if not objects:
            raise ModelListEmptyError("Bulk update objects are empty!")

        ready_objects = []
        pk_name = self.model_meta.pkname
        if not columns:
            columns = list(
                self.model.extract_db_own_fields().union(
                    self.model.extract_related_names()
                )
            )

        if pk_name not in columns:
            columns.append(pk_name)

        columns = [self.model.get_column_alias(k) for k in columns]

        # on_update_fields = {
        #     self.model.get_column_alias(k)
        #     for k in cast(Type["Model"], self.model_cls).get_fields_with_onupdate()
        # }
        # updated_columns = new_columns | on_update_fields

        for obj in objects:
            # when the obj.__setattr__, should be dirty for column
            # only load the kv from dirty fields
            new_kwargs = obj.dict()
            if new_kwargs.get(pk_name) is None:
                raise ModelPersistenceError(
                    "You cannot update unsaved objects. "
                    f"{self.model.__name__} has to have {pk_name} filled."
                )
            new_kwargs = obj.prepare_model_to_update(new_kwargs)
            ready_objects.append(
                {
                    "new_" + k: v for k, v in new_kwargs.items()
                    if k in columns
                }
            )
<<<<<<< HEAD
=======
            await asyncio.sleep(0)

>>>>>>> 3a206dd8
        pk_column = self.model_meta.table.c.get(self.model.get_column_alias(pk_name))
        pk_column_name = self.model.get_column_alias(pk_name)
        table_columns = [c.name for c in self.model_meta.table.c]
        # Make the expr
        expr = self.table.update().where(
            pk_column == bindparam("new_" + pk_column_name)
        )
        expr = expr.values(
            **{
                k: bindparam("new_" + k)
                for k in columns
                if k != pk_column_name and k in table_columns
            }
        )
        # databases bind params only where query is passed as string
        # otherwise it just passes all data to values and results in unconsumed columns
        expr = str(expr)
        await self.database.execute_many(expr, ready_objects)

        for obj in objects:
            obj.set_save_status(True)

        await cast(Type["Model"], self.model_cls).Meta.signals.post_bulk_update.send(
            sender=self.model_cls, instances=objects  # type: ignore
        )<|MERGE_RESOLUTION|>--- conflicted
+++ resolved
@@ -1138,12 +1138,6 @@
         :param objects: list of ormar models already initialized and ready to save.
         :type objects: List[Model]
         """
-<<<<<<< HEAD
-        if not objects:
-            raise ModelListEmptyError("Bulk create objects are empty!")
-
-        ready_objects = [obj.prepare_model_to_save(obj.dict()) for obj in objects]
-=======
 
         if not objects:
             raise ModelListEmptyError("Bulk create objects are empty!")
@@ -1152,7 +1146,6 @@
         for obj in objects:
             ready_objects.append(obj.prepare_model_to_save(obj.dict()))
             await asyncio.sleep(0)  # Allow context switching to prevent blocking
->>>>>>> 3a206dd8
 
         # don't use execute_many, as in databases it's executed in a loop
         # instead of using execute_many from drivers
@@ -1199,15 +1192,7 @@
 
         columns = [self.model.get_column_alias(k) for k in columns]
 
-        # on_update_fields = {
-        #     self.model.get_column_alias(k)
-        #     for k in cast(Type["Model"], self.model_cls).get_fields_with_onupdate()
-        # }
-        # updated_columns = new_columns | on_update_fields
-
         for obj in objects:
-            # when the obj.__setattr__, should be dirty for column
-            # only load the kv from dirty fields
             new_kwargs = obj.dict()
             if new_kwargs.get(pk_name) is None:
                 raise ModelPersistenceError(
@@ -1216,20 +1201,13 @@
                 )
             new_kwargs = obj.prepare_model_to_update(new_kwargs)
             ready_objects.append(
-                {
-                    "new_" + k: v for k, v in new_kwargs.items()
-                    if k in columns
-                }
+                {"new_" + k: v for k, v in new_kwargs.items() if k in columns}
             )
-<<<<<<< HEAD
-=======
             await asyncio.sleep(0)
 
->>>>>>> 3a206dd8
         pk_column = self.model_meta.table.c.get(self.model.get_column_alias(pk_name))
         pk_column_name = self.model.get_column_alias(pk_name)
         table_columns = [c.name for c in self.model_meta.table.c]
-        # Make the expr
         expr = self.table.update().where(
             pk_column == bindparam("new_" + pk_column_name)
         )
