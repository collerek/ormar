--- conflicted
+++ resolved
@@ -168,7 +168,6 @@
         if self.operator == "isnull":
             op_attr = "is_" if self.filter_value else "isnot"
             filter_value = None
-<<<<<<< HEAD
         return op_attr, filter_value
 
     def _prepare_composite_primary_keys_filter(
@@ -190,15 +189,6 @@
             for clause in clauses
         ]
         return sqlalchemy.sql.and_(*clauses)
-=======
-        else:
-            filter_value = self.filter_value
-        clause = getattr(self.column, op_attr)(filter_value)
-        clause = self._compile_clause(
-            clause, modifiers={"escape": "\\" if self.has_escaped_character else None}
-        )
-        return clause
->>>>>>> 5e946f51
 
     def _convert_dates_if_required(self) -> None:
         """
