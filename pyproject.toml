[project]
name = "ormar"

[tool.poetry]
name = "ormar"
version = "0.11.2"
description = "A simple async ORM with fastapi in mind and pydantic validation."
authors = ["Radosław Drążkiewicz <collerek@gmail.com>"]
license = "MIT"
readme = "README.md"
homepage = "https://github.com/collerek/ormar"
repository = "https://github.com/collerek/ormar"
documentation = "https://collerek.github.io/ormar/"
packages = [
    { include="ormar" }
]
keywords = [
    "orm",
    "sqlalchemy",
    "fastapi",
    "pydantic",
    "databases",
    "async",
    "alembic",
]
classifiers = [
    "Development Status :: 4 - Beta",
    "Environment :: Web Environment",
    "Intended Audience :: Developers",
    "License :: OSI Approved :: MIT License",
    "Operating System :: OS Independent",
    "Topic :: Internet :: WWW/HTTP",
    "Framework :: AsyncIO",
    "Programming Language :: Python :: 3",
    "Programming Language :: Python :: 3.7",
    "Programming Language :: Python :: 3.8",
    "Programming Language :: Python :: 3.9",
    "Programming Language :: Python :: 3.10",
    "Programming Language :: Python :: 3 :: Only",
]


[tool.poetry.dependencies]
python = "^3.7.0"
databases = ">=0.3.2,!=0.5.0,!=0.5.1,!=0.5.2,!=0.5.3,<0.6.1"
pydantic = ">=1.6.1,!=1.7,!=1.7.1,!=1.7.2,!=1.7.3,!=1.8,!=1.8.1,<=1.9.1"
<<<<<<< HEAD
SQLAlchemy = ">=1.3.18,<1.4.38"
cryptography = { version = ">=35,<38", optional = true }
# Async database drivers
aiosqlite = { version = "^0.17.0", optional = true }
aiomysql = { version = ">=0.0.21,<0.0.23", optional = true }
aiopg = { version = "^1.3.3", optional = true }
=======
SQLAlchemy = ">=1.3.18,<1.4.39"
>>>>>>> 9b6fa2e8
asyncpg = { version = ">=0.24,<0.26", optional = true }
# Sync database drivers for standard tooling around setup/teardown/migrations.
psycopg2-binary = { version = "^2.9.1", optional = true }
mysqlclient = { version = "^2.1.0", optional = true }
PyMySQL = { version = ">=0.9,<=0.9.3", optional = true }

[tool.poetry.dependencies.orjson]
version = ">=3.6.4"
optional = true

[tool.poetry.dependencies.typing-extensions]
version = "^3.7"
python = "<3.8"

[tool.poetry.dependencies.importlib-metadata]
version = ">=3.1"
python = "<3.8"


[tool.poetry.dev-dependencies]
<<<<<<< HEAD
=======
# Async database driversy
aiomysql = ">=0.0.21,<0.0.23"
aiosqlite = "^0.17.0"
aiopg = "^1.3.3"
asyncpg = ">=0.24,<0.26"

# Sync database drivers for standard tooling around setup/teardown/migrations.
psycopg2-binary = "^2.9.1"
mysqlclient = "^2.1.1"
PyMySQL = ">=0.9,<=0.9.3"

>>>>>>> 9b6fa2e8
# Testing
pytest = "^7.1.2"
pytest-cov = "^3.0.0"
codecov = "^2.1.12"
pytest-asyncio = "^0.18.3"
fastapi = ">=0.70.1,<0.79"
flake8 = "^3.9.2"
flake8-black = "^0.3.3"
flake8-bugbear = "^22.6.22"
flake8-import-order = "^0.18.1"
flake8-bandit = "^3.0.0"
flake8-builtins = "^1.5.3"
flake8-variables-names = "^0.0.5"
flake8-cognitive-complexity = "^0.1.0"
flake8-functions = "^0.0.7"
flake8-expression-complexity = "^0.0.11"

# types
mypy = "^0.961"
types-ujson = "^5.3.0"
types-PyMySQL = "^1.0.19"
types-ipaddress = "^1.0.1"
types-enum34 = "^1.1.1"
types-cryptography = "^3.3.21"
types-orjson = "^3.6.1"
types-aiofiles = "^0.8.8"
types-pkg-resources = "^0.1.3"
types-requests = "^2.27.31"
types-toml = "^0.10.7"

# Documantation
mkdocs = "^1.2.3"
mkdocs-material = ">=8.1.2,<8.4"
mkdocs-material-extensions = "^1.0.3"
mkdocstrings = {version = "==0.19.0", extras = ["python"]}
mkdocs-gen-files = "^0.3.4"
mkdocs-literate-nav = "^0.4.1"
mkdocs-section-index = "^0.3.4"
dataclasses = { version = ">=0.6.0,<0.8 || >0.8,<1.0.0" }

# Performance testing
yappi = "^1.3.5"

pre-commit = "^2.19.0"

[tool.poetry.extras]
postgresql = ["asyncpg", "psycopg2-binary"]
postgres = ["asyncpg", "psycopg2-binary"]
aiopg = ["aiopg", "psycopg2-binary"]
mysql = ["aiomysql", "PyMySQL"]
sqlite = ["aiosqlite"]
orjson = ["orjson"]
crypto = ["cryptography"]
all = [
    "aiosqlite",
    "asyncpg",
    "aiopg",
    "psycopg2-binary",
    "aiomysql",
    "mysqlclient",
    "PyMySQL",
    "orjson",
    "cryptography",
]

[build-system]
requires = ["poetry-core>=1.0.0"]
build-backend = "poetry.core.masonry.api"

[tool.mypy]
# TODO: Enable mypy plugin after pydantic release supporting toml file
disallow_untyped_calls = true
disallow_untyped_defs = true
disallow_incomplete_defs = true

[[tool.mypy.overrides]]
module = "tests.*"
disallow_untyped_calls = false
disallow_untyped_defs = false
disallow_incomplete_defs = false

[[tool.mypy.overrides]]
module = "docs_src.*"
ignore_errors = true

[[tool.mypy.overrides]]
module = ["sqlalchemy.*", "asyncpg"]
ignore_missing_imports = true

[tool.yapf]
based_on_style = "pep8"
disable_ending_comma_heuristic = true
split_arguments_when_comma_terminated = true
<|MERGE_RESOLUTION|>--- conflicted
+++ resolved
@@ -44,16 +44,12 @@
 python = "^3.7.0"
 databases = ">=0.3.2,!=0.5.0,!=0.5.1,!=0.5.2,!=0.5.3,<0.6.1"
 pydantic = ">=1.6.1,!=1.7,!=1.7.1,!=1.7.2,!=1.7.3,!=1.8,!=1.8.1,<=1.9.1"
-<<<<<<< HEAD
-SQLAlchemy = ">=1.3.18,<1.4.38"
+SQLAlchemy = ">=1.3.18,<1.4.39"
 cryptography = { version = ">=35,<38", optional = true }
 # Async database drivers
 aiosqlite = { version = "^0.17.0", optional = true }
 aiomysql = { version = ">=0.0.21,<0.0.23", optional = true }
 aiopg = { version = "^1.3.3", optional = true }
-=======
-SQLAlchemy = ">=1.3.18,<1.4.39"
->>>>>>> 9b6fa2e8
 asyncpg = { version = ">=0.24,<0.26", optional = true }
 # Sync database drivers for standard tooling around setup/teardown/migrations.
 psycopg2-binary = { version = "^2.9.1", optional = true }
@@ -74,20 +70,6 @@
 
 
 [tool.poetry.dev-dependencies]
-<<<<<<< HEAD
-=======
-# Async database driversy
-aiomysql = ">=0.0.21,<0.0.23"
-aiosqlite = "^0.17.0"
-aiopg = "^1.3.3"
-asyncpg = ">=0.24,<0.26"
-
-# Sync database drivers for standard tooling around setup/teardown/migrations.
-psycopg2-binary = "^2.9.1"
-mysqlclient = "^2.1.1"
-PyMySQL = ">=0.9,<=0.9.3"
-
->>>>>>> 9b6fa2e8
 # Testing
 pytest = "^7.1.2"
 pytest-cov = "^3.0.0"
