[project]
name = "ormar"

[tool.poetry]
name = "ormar"
version = "0.20.2"
description = "An async ORM with fastapi in mind and pydantic validation."
authors = ["Radosław Drążkiewicz <collerek@gmail.com>"]
license = "MIT"
readme = "README.md"
homepage = "https://github.com/collerek/ormar"
repository = "https://github.com/collerek/ormar"
documentation = "https://collerek.github.io/ormar/"
packages = [
    { include="ormar" }
]
keywords = [
    "orm",
    "sqlalchemy",
    "fastapi",
    "pydantic",
    "databases",
    "async",
    "alembic",
]
classifiers = [
    "Development Status :: 4 - Beta",
    "Environment :: Web Environment",
    "Intended Audience :: Developers",
    "License :: OSI Approved :: MIT License",
    "Operating System :: OS Independent",
    "Topic :: Internet :: WWW/HTTP",
    "Framework :: AsyncIO",
    "Programming Language :: Python :: 3",
    "Programming Language :: Python :: 3.8",
    "Programming Language :: Python :: 3.9",
    "Programming Language :: Python :: 3.10",
    "Programming Language :: Python :: 3.11",
    "Programming Language :: Python :: 3.12",
    "Programming Language :: Python :: 3 :: Only",
]


[tool.poetry.dependencies]
python = "^3.8.0"
<<<<<<< HEAD
databases = "^0.9.0"
pydantic = ">=1.6.1,!=1.7,!=1.7.1,!=1.7.2,!=1.7.3,!=1.8,!=1.8.1,<1.10.12"
SQLAlchemy = ">=2,<3"
cryptography = { version = "^41.0.3", optional = true }
=======
databases = "^0.7.0"
pydantic = ">=2.5.3,<2.9.0"
SQLAlchemy = "^1.4.42"
cryptography = { version = ">=41.0.3,<44.0.0", optional = true }
>>>>>>> a783e44b
# Async database drivers
aiosqlite = { version = ">=0.19,<0.21", optional = true }
aiomysql = { version = ">=0.1.0", optional = true }
aiopg = { version = "^1.3.3", optional = true }
asyncpg = { version = ">=0.28,<0.31", optional = true }
# Sync database drivers for standard tooling around setup/teardown/migrations.
psycopg2-binary = { version = "^2.9.1", optional = true }
mysqlclient = { version = "^2.2.4", optional = true }
PyMySQL = { version = "^1.1.0", optional = true }
setuptools = "^75.1.0"


[tool.poetry.dependencies.orjson]
version = ">=3.6.4"
optional = true


[tool.poetry.extras]
postgresql = ["asyncpg", "psycopg2-binary"]
postgres = ["asyncpg", "psycopg2-binary"]
aiopg = ["aiopg", "psycopg2-binary"]
mysql = ["aiomysql", "PyMySQL"]
sqlite = ["aiosqlite"]
orjson = ["orjson"]
crypto = ["cryptography"]
all = [
    "aiosqlite",
    "asyncpg",
    "aiopg",
    "psycopg2-binary",
    "aiomysql",
    "mysqlclient",
    "PyMySQL",
    "orjson",
    "cryptography",
]

[tool.poetry.group.dev.dependencies]
# Testing
pytest = ">=7.4.4,<9.0.0"
pytest-cov = ">=4,<6"
codecov = "^2.1.13"
pytest-asyncio = ">=0.21,<0.24"
fastapi = ">=0.109.1,<0.115.7"

black = "^24.1.0"
ruff = ">=0.5.1,<0.8.3"

# types
mypy = "^1.8.0"
types-ujson = "^5.7.0"
types-PyMySQL = "^1.0.19"
types-ipaddress = "^1.0.1"
types-enum34 = "^1.1.1"
types-cryptography = "^3.3.23"
types-orjson = "^3.6.1"
types-aiofiles = "^23.2.0"
types-requests = "^2.31.0"
types-toml = "^0.10.8"

# Documentation
mkdocs = "^1.5.3"
mkdocs-material = ">=8.1.2,<9.6"
mkdocs-material-extensions = "^1.2"
mkdocstrings = {version = "==0.26.1", extras = ["python"]}
mkdocs-gen-files = "^0.5.0"
mkdocs-literate-nav = "^0.6.1"
mkdocs-section-index = "^0.3.7"
dataclasses = { version = ">=0.6.0,<0.8 || >0.8,<1.0.0" }

# Performance testing
yappi = "^1.6.0"
pytest-benchmark = "^4.0.0"
nest-asyncio = "^1.6.0"

pre-commit = ">=2.21,<4.0"
httpx = ">=0.24.1,<0.28.0"
asgi-lifespan = "^2.1.0"
pydantic-extra-types = "^2.5.0"
watchdog = "<5.0.0"
pytest-codspeed = "^2.2.0"
mike = "^2.0.0"
faker = ">=24.3,<26.0"
email-validator = "^2.1.1"

[build-system]
requires = ["poetry-core>=1.0.0"]
build-backend = "poetry.core.masonry.api"

[tool.mypy]
# TODO: Enable mypy plugin after pydantic release supporting toml file
disallow_untyped_calls = true
disallow_untyped_defs = true
disallow_incomplete_defs = true

[[tool.mypy.overrides]]
module = ["tests.*", "benchmarks.*"]
disallow_untyped_calls = false
disallow_untyped_defs = false
disallow_incomplete_defs = false

[[tool.mypy.overrides]]
module = "docs_src.*"
ignore_errors = true

[[tool.mypy.overrides]]
module = ["sqlalchemy.*", "asyncpg", "nest_asyncio"]
ignore_missing_imports = true

[tool.yapf]
based_on_style = "pep8"
disable_ending_comma_heuristic = true
split_arguments_when_comma_terminated = true

[tool.ruff]
select = ["E", "F", "I"]
ignore = ["E402"]
line-length = 88
src = ["ormar", "tests"]<|MERGE_RESOLUTION|>--- conflicted
+++ resolved
@@ -43,17 +43,10 @@
 
 [tool.poetry.dependencies]
 python = "^3.8.0"
-<<<<<<< HEAD
-databases = "^0.9.0"
-pydantic = ">=1.6.1,!=1.7,!=1.7.1,!=1.7.2,!=1.7.3,!=1.8,!=1.8.1,<1.10.12"
-SQLAlchemy = ">=2,<3"
-cryptography = { version = "^41.0.3", optional = true }
-=======
 databases = "^0.7.0"
 pydantic = ">=2.5.3,<2.9.0"
 SQLAlchemy = "^1.4.42"
 cryptography = { version = ">=41.0.3,<44.0.0", optional = true }
->>>>>>> a783e44b
 # Async database drivers
 aiosqlite = { version = ">=0.19,<0.21", optional = true }
 aiomysql = { version = ">=0.1.0", optional = true }
@@ -61,7 +54,7 @@
 asyncpg = { version = ">=0.28,<0.31", optional = true }
 # Sync database drivers for standard tooling around setup/teardown/migrations.
 psycopg2-binary = { version = "^2.9.1", optional = true }
-mysqlclient = { version = "^2.2.4", optional = true }
+mysqlclient = { version = "^2.1.0", optional = true }
 PyMySQL = { version = "^1.1.0", optional = true }
 setuptools = "^75.1.0"
 
