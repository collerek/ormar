name: codspeed-benchmarks

on:
  push:
    branches: [ master, pydantic_v2 ]
  pull_request:
    branches: [ master, pydantic_v2 ]
  # `workflow_dispatch` allows CodSpeed to trigger backtest
  # performance analysis in order to generate initial data.
  workflow_dispatch:

jobs:
  benchmarks:
    runs-on: ubuntu-latest
    steps:
<<<<<<< HEAD
      - uses: actions/checkout@v4
      - uses: actions/setup-python@v3
=======
      - uses: actions/checkout@v3
      - uses: actions/setup-python@v5
>>>>>>> 5494503c
        with:
          python-version: "3.11"

      - name: Install Poetry
        uses: snok/install-poetry@v1.3.3
        with:
          version: 1.4.2
          virtualenvs-create: false

      - name: Poetry details
        run: |
          poetry --version
          poetry config --list

      - name: Install dependencies
        run: poetry install --extras "all"

      - name: Run benchmarks
        uses: CodSpeedHQ/action@v2
        with:
          token: ${{ secrets.CODSPEED_TOKEN }}
          run: poetry run pytest benchmarks/ --codspeed<|MERGE_RESOLUTION|>--- conflicted
+++ resolved
@@ -13,13 +13,8 @@
   benchmarks:
     runs-on: ubuntu-latest
     steps:
-<<<<<<< HEAD
       - uses: actions/checkout@v4
-      - uses: actions/setup-python@v3
-=======
-      - uses: actions/checkout@v3
       - uses: actions/setup-python@v5
->>>>>>> 5494503c
         with:
           python-version: "3.11"
 
